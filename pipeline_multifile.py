--- conflicted
+++ resolved
@@ -50,11 +50,11 @@
 #%%
 params_movie = {'fname':None,
                 'max_shifts':(10,10), # maximum allow rigid shift
-                'splits_rig':14, # for parallelization split the movies in  num_splits chuncks across time
+                'splits_rig':20, # for parallelization split the movies in  num_splits chuncks across time
                 'num_splits_to_process_rig':None, # if none all the splits are processed and the movie is saved
                 'strides': (128,128), # intervals at which patches are laid out for motion correction
                 'overlaps': (32,32), # overlap between pathes (size of patch strides+overlaps)
-                'splits_els':14, # for parallelization split the movies in  num_splits chuncks across time
+                'splits_els':20, # for parallelization split the movies in  num_splits chuncks across time
                 'num_splits_to_process_els':[None], # if none all the splits are processed and the movie is saved
                 'upsample_factor_grid':4, # upsample factor to avoid smearing when merging patches
                 'max_deviation_rigid':3, #maximum deviation allowed for patch with respect to rigid shift
@@ -62,10 +62,10 @@
                 'merge_thresh' : 0.8,  # merging threshold, max correlation allowed
                 'rf' : (15,15),  # half-size of the patches in pixels. rf=25, patches are 50x50
                 'stride_cnmf' : (5,5),  # amount of overlap between the patches in pixels
-                'K' : 6,  #  number of components per patch
+                'K' : 7,  #  number of components per patch
                 'is_dendrites': False,  # if dendritic. In this case you need to set init_method to sparse_nmf
                 'init_method' : 'greedy_roi',
-                'gSig' : [7,7],  # expected half size of neurons    
+                'gSig' : [8,8],  # expected half size of neurons    
                 'alpha_snmf' : None,  # this controls sparsity  
                 'final_frate' : 30                          
                 }
@@ -159,11 +159,8 @@
 templates_all_els = templates_all_els[1:]
 total_shifts_els = total_shifts_els[1:]  
 #%%
-<<<<<<< HEAD
-cm.movie(np.array(templates_all_els)).play(fr=5,gain = 5, offset = add_to_movie-10)
-=======
+
 #cm.movie(np.array(templates_all_els)).play(fr=105,gain = 10, offset = add_to_movie-10)
->>>>>>> 0730ddb9
     
     
 #%%
@@ -183,14 +180,7 @@
 
 add_to_movie = np.min(adds_to_movie)
 print(adds_to_movie)
-<<<<<<< HEAD
-
 print(add_to_movie)
-
-
-=======
-add_to_movie = np.min(adds_to_movie)
->>>>>>> 0730ddb9
 #%%
 #add_to_movie=np.nanmin(templates_rig)+1# the movie must be positive!!!
 t1 = time.time()
@@ -259,13 +249,9 @@
         raise Exception('need to set a value for alpha_snmf')
 #%%
 t1 = time.time()
-<<<<<<< HEAD
-n_pixels_per_process = 5000 # the smaller the best memory performance
-block_size = 20000
-=======
-n_pixels_per_process = 1000 # the smaller the best memory performance
-block_size = 10000
->>>>>>> 0730ddb9
+n_pixels_per_process = 4000 # the smaller the best memory performance
+block_size = 50000
+
 
 cnm = cnmf.CNMF(n_processes, k=K, gSig=gSig, merge_thresh=0.8, p=0, dview=dview, Ain=None, rf=rf, stride=stride, memory_fact=1,
                     method_init=init_method, alpha_snmf=alpha_snmf, only_init_patch=True, gnb=1,method_deconvolution='oasis', n_pixels_per_process = n_pixels_per_process, p_ssub=2, p_tsub=2,
@@ -338,10 +324,11 @@
 #%% save results
 np.savez(os.path.join(os.path.split(fname_new)[0], os.path.split(fname_new)[1][:-4]+'results_analysis.npz'), Cn=Cn, A=A.todense(), C=C, b=b, f=f, YrA=YrA, sn=sn, d1=d1, d2=d2, idx_components=idx_components, idx_components_bad=idx_components_bad)
 #%%
+pl.figure()
 pl.subplot(1, 2, 1)
-crd = plot_contours(A.tocsc()[:, idx_components], Cn, thr=0.9)
+crd = plot_contours(A.tocsc()[:, idx_components], Cn, thr=0.9, cmap = 'gray')
 pl.subplot(1, 2, 2)
-crd = plot_contours(A.tocsc()[:, idx_components_bad], Cn, thr=0.9)
+crd = plot_contours(A.tocsc()[:, idx_components_bad], Cn, thr=0.9, cmap = 'gray')
 #%%
 view_patches_bar(Yr, scipy.sparse.coo_matrix(A.tocsc()[:, idx_components]), C[
                                idx_components, :], b, f, dims[0], dims[1], YrA=YrA[idx_components, :], img=Cn)
@@ -354,4 +341,16 @@
 import glob
 log_files = glob.glob('Yr*_LOG_*')
 for log_file in log_files:
-    os.remove(log_file)+    os.remove(log_file)
+#%%
+import matplotlib as mpl
+mpl.rcParams['pdf.fonttype'] = 42
+crd = plot_contours(A.tocsc()[:, idx_components], Cn, thr=0.9, cmap = 'gray',colors = 'r')
+crd = plot_contours(scipy.sparse.coo_matrix(roi_lindsey.transpose([1,2,0]).reshape((d1*d2,-1),order = 'F')), Cn, thr=0.99999, cmap = 'gray', colors = 'y')
+#%%
+for count,nrn in enumerate([998, 989, 987, 976, 963 ,962]):
+    pl.subplot(6,2,2*count+1)
+    pl.imshow(A.tocsc()[:,idx_components[nrn]].toarray().reshape((d1,d2),order = 'F'))
+    pl.subplot(6,2,2*count+2)
+    pl.plot(scipy.signal.resample_poly(traces[idx_components[nrn]],1,1)[::10])
+    