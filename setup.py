from setuptools import setup
from os import path
#import os
import numpy as np
from Cython.Build import cythonize

"""
    Installation script for anaconda installers
<<<<<<< HEAD

=======
>>>>>>> 31eeffb4
"""

here = path.abspath(path.dirname(__file__))

with open('README.md', 'r') as rmf:
    readme = rmf.read()

#incdir = os.path.join(get_python_inc(plat_specific=1), 'Numerical')

setup(
<<<<<<< HEAD
    name='Constrained_NMF',
=======
    name='CaImAn',
>>>>>>> 31eeffb4
    version='0.1',
    author='Andrea Giovannucci and Eftychios Pnevmatikakis',
    author_email='agiovannucci@simonsfoundation.org',
    url='https://github.com/agiovann/Constrained_NMF',
    license='GPL-2',
    description='Advanced algorithms for ROI detection and deconvolution of Calcium Imaging datasets.',
    long_description=readme,
    # See https://pypi.python.org/pypi?%3Aaction=list_classifiers
    classifiers=[
        # How mature is this project? Common values are
        #   3 - Alpha
        #   4 - Beta
        #   5 - Production/Stable
        'Development Status :: 3 - Alpha',

        # Indicate who your project is intended for
        'Intended Audience :: Testers',
        'Topic :: Calcium Imaging :: Analysis Tools',

        # Pick your license as you wish (should match "license" above)
        'License :: OSI Approved :: GPL-2 License',

        # Specify the Python versions you support here. In particular, ensure
        # that you indicate whether you support Python 2, Python 3 or both.
        'Programming Language :: Python :: 2.7',
    ],
    keywords='fluorescence calcium ca imaging deconvolution ROI identification',
<<<<<<< HEAD
    packages=['ca_source_extraction'],
=======
    packages=['caiman'],
>>>>>>> 31eeffb4
    data_files=[	('', ['LICENSE.txt']),
                 ('', ['README.md'])],
    # 'matplotlib', 'scikit-learn', 'scikit-image', 'ipyparallel','scikit-learn','ipython','scipy','numpy'],#,'bokeh','jupyter','tifffile','cvxopt','picos', 'joblib>=0.8.4'],
    install_requires=['python==2.7.*'],
    include_dirs=[np.get_include()],
    # compile with:     python setup.py build_ext -i
    # clean up with:    python setup.py clean --all
<<<<<<< HEAD
    ext_modules=cythonize("ca_source_extraction/oasis.pyx")
=======
    ext_modules=cythonize("caiman/source_extraction/cnmf/oasis.pyx")
>>>>>>> 31eeffb4
)<|MERGE_RESOLUTION|>--- conflicted
+++ resolved
@@ -6,10 +6,6 @@
 
 """
     Installation script for anaconda installers
-<<<<<<< HEAD
-
-=======
->>>>>>> 31eeffb4
 """
 
 here = path.abspath(path.dirname(__file__))
@@ -20,13 +16,9 @@
 #incdir = os.path.join(get_python_inc(plat_specific=1), 'Numerical')
 
 setup(
-<<<<<<< HEAD
-    name='Constrained_NMF',
-=======
     name='CaImAn',
->>>>>>> 31eeffb4
     version='0.1',
-    author='Andrea Giovannucci and Eftychios Pnevmatikakis',
+    author='Andrea Giovannucci, Eftychios Pnevmatikakis, Johannes Friedrich, Valentina Staneva, Ben Deverett',
     author_email='agiovannucci@simonsfoundation.org',
     url='https://github.com/agiovann/Constrained_NMF',
     license='GPL-2',
@@ -52,11 +44,7 @@
         'Programming Language :: Python :: 2.7',
     ],
     keywords='fluorescence calcium ca imaging deconvolution ROI identification',
-<<<<<<< HEAD
-    packages=['ca_source_extraction'],
-=======
     packages=['caiman'],
->>>>>>> 31eeffb4
     data_files=[	('', ['LICENSE.txt']),
                  ('', ['README.md'])],
     # 'matplotlib', 'scikit-learn', 'scikit-image', 'ipyparallel','scikit-learn','ipython','scipy','numpy'],#,'bokeh','jupyter','tifffile','cvxopt','picos', 'joblib>=0.8.4'],
@@ -64,9 +52,6 @@
     include_dirs=[np.get_include()],
     # compile with:     python setup.py build_ext -i
     # clean up with:    python setup.py clean --all
-<<<<<<< HEAD
-    ext_modules=cythonize("ca_source_extraction/oasis.pyx")
-=======
     ext_modules=cythonize("caiman/source_extraction/cnmf/oasis.pyx")
->>>>>>> 31eeffb4
+
 )