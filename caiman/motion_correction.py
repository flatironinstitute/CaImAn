--- conflicted
+++ resolved
@@ -356,15 +356,9 @@
             self.x_shifts_els += _x_shifts_els
             self.y_shifts_els += _y_shifts_els
             self.coord_shifts_els += _coord_shifts_els
-<<<<<<< HEAD
-
-    def apply_shifts_movie(self, fname, rigid_shifts:bool=True, border_nan:bool=True):
-=======
-#        return self
-
-    def apply_shifts_movie(self, fname, rigid_shifts=True, save_memmap=False,
-                           save_base_name='MC', order='F'):
->>>>>>> 001f7c5b
+
+    def apply_shifts_movie(self, fname, rigid_shifts:bool=True, save_memmap:bool=False,
+                           save_base_name:str='MC', order:str='F'):
         """
         Applies shifts found by registering one file to a different file. Useful
         for cases when shifts computed from a structural channel are applied to a
@@ -379,10 +373,6 @@
             rigid_shifts: bool (True)
                 apply rigid or pw-rigid shifts (must exist in the mc object)
 
-<<<<<<< HEAD
-            border_nan: bool
-                (undocumented)
-=======
             save_memmap: bool (False)
                 flag for saving the resulting file in memory mapped form
 
@@ -391,7 +381,6 @@
 
             order: 'F' or 'C' ['F']
                 order of resulting memory mapped file
->>>>>>> 001f7c5b
 
         Returns:
             m_reg: caiman movie object
