#!/usr/bin/env python
# -*- coding: utf-8 -*-

"""

The functions apply_shifts_dft, register_translation, _compute_error, _compute_phasediff, and _upsampled_dft are from
SIMA (https://github.com/losonczylab/sima), licensed under the  GNU GENERAL PUBLIC LICENSE, Version 2, 1991.
These same functions were adapted from sckikit-image, licensed as follows:

Copyright (C) 2011, the scikit-image team
 All rights reserved.

 Redistribution and use in source and binary forms, with or without
 modification, are permitted provided that the following conditions are
 met:

  1. Redistributions of source code must retain the above copyright
     notice, this list of conditions and the following disclaimer.
  2. Redistributions in binary form must reproduce the above copyright
     notice, this list of conditions and the following disclaimer in
     the documentation and/or other materials provided with the
     distribution.
  3. Neither the name of skimage nor the names of its contributors may be
     used to endorse or promote products derived from this software without
     specific prior written permission.

 THIS SOFTWARE IS PROVIDED BY THE AUTHOR ``AS IS'' AND ANY EXPRESS OR
 IMPLIED WARRANTIES, INCLUDING, BUT NOT LIMITED TO, THE IMPLIED
 WARRANTIES OF MERCHANTABILITY AND FITNESS FOR A PARTICULAR PURPOSE ARE
 DISCLAIMED. IN NO EVENT SHALL THE AUTHOR BE LIABLE FOR ANY DIRECT,
 INDIRECT, INCIDENTAL, SPECIAL, EXEMPLARY, OR CONSEQUENTIAL DAMAGES
 (INCLUDING, BUT NOT LIMITED TO, PROCUREMENT OF SUBSTITUTE GOODS OR
 SERVICES; LOSS OF USE, DATA, OR PROFITS; OR BUSINESS INTERRUPTION)
 HOWEVER CAUSED AND ON ANY THEORY OF LIABILITY, WHETHER IN CONTRACT,
 STRICT LIABILITY, OR TORT (INCLUDING NEGLIGENCE OR OTHERWISE) ARISING
 IN ANY WAY OUT OF THE USE OF THIS SOFTWARE, EVEN IF ADVISED OF THE
 POSSIBILITY OF SUCH DAMAGE.

"""

from past.builtins import basestring
from builtins import zip
from builtins import map
from builtins import str
from builtins import range
from past.utils import old_div
import collections
import cv2
import gc
import h5py
import itertools
import logging
import numpy as np
from numpy.fft import ifftshift
import os
import pylab as pl
import tifffile
from typing import List, Optional
from skimage.transform import resize as resize_sk
from skimage.transform import warp as warp_sk

import caiman as cm
import caiman.base.movies
import caiman.motion_correction
from caiman.paths import memmap_frames_filename
from .mmapping import prepare_shape

try:
    cv2.setNumThreads(0)
except:
    pass

from cv2 import dft as fftn
from cv2 import idft as ifftn
opencv = True

try:
    import pycuda.gpuarray as gpuarray
    import pycuda.driver as cudadrv
    import atexit
    HAS_CUDA = True
except ImportError:
    HAS_CUDA = False

try:
    profile
except:
    def profile(a): return a
#%%


class MotionCorrect(object):
    """
        class implementing motion correction operations
       """

    def __init__(self, fname, min_mov=None, dview=None, max_shifts=(6, 6), niter_rig=1, splits_rig=14, num_splits_to_process_rig=None,
                 strides=(96, 96), overlaps=(32, 32), splits_els=14, num_splits_to_process_els=None,
                 upsample_factor_grid=4, max_deviation_rigid=3, shifts_opencv=True, nonneg_movie=True, gSig_filt=None,
                 use_cuda=False, border_nan=True, pw_rigid=False, num_frames_split=80, var_name_hdf5='mov',is3D=False,
                 indices=(slice(None), slice(None))):
        """
        Constructor class for motion correction operations

        Args:
           fname: str
               path to file to motion correct

           min_mov: int16 or float32
               estimated minimum value of the movie to produce an output that is positive

           dview: ipyparallel view object list
               to perform parallel computing, if NOne will operate in single thread

           max_shifts: tuple
               maximum allow rigid shift

           niter_rig':int
               maximum number of iterations rigid motion correction, in general is 1. 0
               will quickly initialize a template with the first frames

           splits_rig': int
            for parallelization split the movies in  num_splits chuncks across time

           num_splits_to_process_rig: list,
               if none all the splits are processed and the movie is saved, otherwise at each iteration
               num_splits_to_process_rig are considered

           strides: tuple
               intervals at which patches are laid out for motion correction

           overlaps: tuple
               overlap between pathes (size of patch strides+overlaps)

           pw_rigig: bool, default: False
               flag for performing motion correction when calling motion_correct

           splits_els':list
               for parallelization split the movies in  num_splits chuncks across time

           num_splits_to_process_els: list,
               if none all the splits are processed and the movie is saved  otherwise at each iteration
                num_splits_to_process_els are considered

           upsample_factor_grid:int,
               upsample factor of shifts per patches to avoid smearing when merging patches

           max_deviation_rigid:int
               maximum deviation allowed for patch with respect to rigid shift

           shifts_opencv: Bool
               apply shifts fast way (but smoothing results)

           nonneg_movie: boolean
               make the SAVED movie and template mostly nonnegative by removing min_mov from movie

           use_cuda : bool, optional
               Use skcuda.fft (if available). Default: False

           border_nan : bool or string, optional
               Specifies how to deal with borders. (True, False, 'copy', 'min')

           num_frames_split: int, default: 80
               Number of frames in each batch. Used when cosntructing the options
               through the params object

           var_name_hdf5: str, default: 'mov'
               If loading from hdf5, name of the variable to load

            is3D: bool, default: False
               Flag for 3D motion correction

            indices: tuple(slice), default: (slice(None), slice(None))
               Use that to apply motion correction only on a part of the FOV

       Returns:
           self

        """
        if 'ndarray' in str(type(fname)):
            logging.info('Creating file for motion correction "tmp_mov_mot_corr.hdf5"')
            cm.movie(fname).save('./tmp_mov_mot_corr.hdf5')
            fname = ['./tmp_mov_mot_corr.hdf5']

        if type(fname) is not list:
            fname = [fname]

        self.fname = fname
        self.dview = dview
        self.max_shifts = max_shifts
        self.niter_rig = niter_rig
        self.splits_rig = splits_rig
        self.num_splits_to_process_rig = num_splits_to_process_rig
        self.strides = strides
        self.overlaps = overlaps
        self.splits_els = splits_els 
        self.num_splits_to_process_els = num_splits_to_process_els
        self.upsample_factor_grid = upsample_factor_grid
        self.max_deviation_rigid = max_deviation_rigid
        self.shifts_opencv = shifts_opencv
        self.min_mov = min_mov
        self.nonneg_movie = nonneg_movie
        self.gSig_filt = gSig_filt
        self.use_cuda = use_cuda
        self.border_nan = border_nan
        self.pw_rigid = pw_rigid
        self.var_name_hdf5 = var_name_hdf5
        self.is3D = is3D
        self.indices = indices
        if self.use_cuda and not HAS_CUDA:
            logging.debug("pycuda is unavailable. Falling back to default FFT.")

    def motion_correct(self, template=None, save_movie=False):
        """general function for performing all types of motion correction. The
        function will perform either rigid or piecewise rigid motion correction
        depending on the attribute self.pw_rigid and will perform high pass
        spatial filtering for determining the motion (used in 1p data) if the
        attribute self.gSig_filt is not None. A template can be passed, and the
        output can be saved as a memory mapped file.

        Args:
            template: ndarray, default: None
                template provided by user for motion correction

            save_movie: bool, default: False
                flag for saving motion corrected file(s) as memory mapped file(s)

        Returns:
            self
        """
        # TODO: Review the docs here, and also why we would ever return self
        #       from a method that is not a constructor
        if self.min_mov is None:
            if self.gSig_filt is None:
                self.min_mov = np.array([cm.load(self.fname[0],
                                                 var_name_hdf5=self.var_name_hdf5,
                                                 subindices=slice(400))]).min()
            else:
                self.min_mov = np.array([high_pass_filter_space(m_, self.gSig_filt)
                    for m_ in cm.load(self.fname[0], var_name_hdf5=self.var_name_hdf5,
                                      subindices=slice(400))]).min()

        if self.pw_rigid:
            self.motion_correct_pwrigid(template=template, save_movie=save_movie)
            if self.is3D:
                # TODO - error at this point after saving
                b0 = np.ceil(np.max([np.max(np.abs(self.x_shifts_els)),
                                     np.max(np.abs(self.y_shifts_els)),
                                     np.max(np.abs(self.z_shifts_els))]))
            else:
                b0 = np.ceil(np.maximum(np.max(np.abs(self.x_shifts_els)),
                                    np.max(np.abs(self.y_shifts_els))))
        else:
            self.motion_correct_rigid(template=template, save_movie=save_movie)
            b0 = np.ceil(np.max(np.abs(self.shifts_rig)))
        self.border_to_0 = b0.astype(np.int)
        self.mmap_file = self.fname_tot_els if self.pw_rigid else self.fname_tot_rig
        return self

    def motion_correct_rigid(self, template=None, save_movie=False) -> None:
        """
        Perform rigid motion correction

        Args:
            template: ndarray 2D (or 3D)
                if known, one can pass a template to register the frames to

            save_movie_rigid:Bool
                save the movies vs just get the template

        Important Fields:
            self.fname_tot_rig: name of the mmap file saved

            self.total_template_rig: template updated by iterating  over the chunks

            self.templates_rig: list of templates. one for each chunk

            self.shifts_rig: shifts in x and y (and z if 3D) per frame
        """
        logging.debug('Entering Rigid Motion Correction')
        logging.debug(-self.min_mov)  # XXX why the minus?
        self.total_template_rig = template
        self.templates_rig:List = []
        self.fname_tot_rig:List = []
        self.shifts_rig:List = []

        for fname_cur in self.fname:
            _fname_tot_rig, _total_template_rig, _templates_rig, _shifts_rig = motion_correct_batch_rigid(
                fname_cur,
                self.max_shifts,
                dview=self.dview,
                splits=self.splits_rig,
                num_splits_to_process=self.num_splits_to_process_rig,
                num_iter=self.niter_rig,
                template=self.total_template_rig,
                shifts_opencv=self.shifts_opencv,
                save_movie_rigid=save_movie,
                add_to_movie=-self.min_mov,
                nonneg_movie=self.nonneg_movie,
                gSig_filt=self.gSig_filt,
                use_cuda=self.use_cuda,
                border_nan=self.border_nan,
                var_name_hdf5=self.var_name_hdf5,
                is3D=self.is3D,
                indices=self.indices)
            if template is None:
                self.total_template_rig = _total_template_rig

            self.templates_rig += _templates_rig
            self.fname_tot_rig += [_fname_tot_rig]
            self.shifts_rig += _shifts_rig

    def motion_correct_pwrigid(self, save_movie:bool=True, template:np.ndarray=None, show_template:bool=False) -> None:
        """Perform pw-rigid motion correction

        Args:
            save_movie:Bool
                save the movies vs just get the template

            template: ndarray 2D (or 3D)
                if known, one can pass a template to register the frames to

            show_template: boolean
                whether to show the updated template at each iteration

        Important Fields:
            self.fname_tot_els: name of the mmap file saved
            self.templates_els: template updated by iterating  over the chunks
            self.x_shifts_els: shifts in x per frame per patch
            self.y_shifts_els: shifts in y per frame per patch
            self.z_shifts_els: shifts in z per frame per patch (if 3D)
            self.coord_shifts_els: coordinates associated to the patch for
            values in x_shifts_els and y_shifts_els (and z_shifts_els if 3D)
            self.total_template_els: list of templates. one for each chunk

        Raises:
            Exception: 'Error: Template contains NaNs, Please review the parameters'
        """

        num_iter = 1
        if template is None:
            logging.info('Generating template by rigid motion correction')
            self.motion_correct_rigid()
            self.total_template_els = self.total_template_rig.copy()
        else:
            self.total_template_els = template

        self.fname_tot_els:List = []
        self.templates_els:List = []
        self.x_shifts_els:List = []
        self.y_shifts_els:List = []
        if self.is3D:
            self.z_shifts_els:List = []

        self.coord_shifts_els:List = []
        for name_cur in self.fname:
            _fname_tot_els, new_template_els, _templates_els,\
                _x_shifts_els, _y_shifts_els, _z_shifts_els, _coord_shifts_els = motion_correct_batch_pwrigid(
                    name_cur, self.max_shifts, self.strides, self.overlaps, -self.min_mov,
                    dview=self.dview, upsample_factor_grid=self.upsample_factor_grid,
                    max_deviation_rigid=self.max_deviation_rigid, splits=self.splits_els,
                    num_splits_to_process=None, num_iter=num_iter, template=self.total_template_els,
                    shifts_opencv=self.shifts_opencv, save_movie=save_movie, nonneg_movie=self.nonneg_movie, gSig_filt=self.gSig_filt,
                    use_cuda=self.use_cuda, border_nan=self.border_nan, var_name_hdf5=self.var_name_hdf5, is3D=self.is3D,
                    indices=self.indices)
            if not self.is3D:
                if show_template:
                    pl.imshow(new_template_els)
                    pl.pause(.5)
            if np.isnan(np.sum(new_template_els)):
                raise Exception(
                    'Template contains NaNs, something went wrong. Reconsider the parameters')

            if template is None:
                self.total_template_els = new_template_els

            self.fname_tot_els += [_fname_tot_els]
            self.templates_els += _templates_els
            self.x_shifts_els += _x_shifts_els
            self.y_shifts_els += _y_shifts_els
            if self.is3D:
                self.z_shifts_els += _z_shifts_els
            self.coord_shifts_els += _coord_shifts_els

    def apply_shifts_movie(self, fname, rigid_shifts:bool=None, save_memmap:bool=False,
                           save_base_name:str='MC', order:str='F', remove_min:bool=True):
        """
        Applies shifts found by registering one file to a different file. Useful
        for cases when shifts computed from a structural channel are applied to a
        functional channel. Currently only application of shifts through openCV is
        supported. Returns either cm.movie or the path to a memory mapped file.

        Args:
            fname: str of List[str]
                name(s) of the movie to motion correct. It should not contain
                nans. All the loadable formats from CaImAn are acceptable

            rigid_shifts: bool (True)
                apply rigid or pw-rigid shifts (must exist in the mc object)
                deprectated (read directly from mc.pw_rigid)

            save_memmap: bool (False)
                flag for saving the resulting file in memory mapped form

            save_base_name: str ['MC']
                base name for memory mapped file name

            order: 'F' or 'C' ['F']
                order of resulting memory mapped file

            remove_min: bool (True)
                If minimum value is negative, subtract it from the data

        Returns:
            m_reg: caiman movie object
                caiman movie object with applied shifts (not memory mapped)
        """

        Y = cm.load(fname).astype(np.float32)
        if remove_min: 
            ymin = Y.min()
            if ymin < 0:
                Y -= Y.min()

        if rigid_shifts is not None:
            logging.warning('The rigid_shifts flag is deprecated and it is ' +
                            'being ignored. The value is read directly from' +
                            ' mc.pw_rigid and is current set to the opposite' +
                            ' of {}'.format(self.pw_rigid))            
        
        if self.pw_rigid is False:
            if self.shifts_opencv:
                m_reg = [apply_shift_iteration(img, shift, border_nan=self.border_nan)
                         for img, shift in zip(Y, self.shifts_rig)]
            else:
                m_reg = [apply_shifts_dft(img, (
                    sh[0], sh[1]), 0, is_freq=False, border_nan=self.border_nan) for img, sh in zip(
                    Y, self.shifts_rig)]
        else:
            xy_grid = [(it[0], it[1]) for it in sliding_window(Y[0], self.overlaps, self.strides)]
            dims_grid = tuple(np.max(np.stack(xy_grid, axis=1), axis=1) - np.min(
                np.stack(xy_grid, axis=1), axis=1) + 1)
            shifts_x = np.stack([np.reshape(_sh_, dims_grid, order='C').astype(
                np.float32) for _sh_ in self.x_shifts_els], axis=0)
            shifts_y = np.stack([np.reshape(_sh_, dims_grid, order='C').astype(
                np.float32) for _sh_ in self.y_shifts_els], axis=0)
            dims = Y.shape[1:]
            x_grid, y_grid = np.meshgrid(np.arange(0., dims[1]).astype(
                np.float32), np.arange(0., dims[0]).astype(np.float32))
            m_reg = [cv2.remap(img, -cv2.resize(shiftY, dims[::-1]) + x_grid,
                               -cv2.resize(shiftX, dims[::-1]) + y_grid,
                               cv2.INTER_CUBIC, borderMode=cv2.BORDER_REPLICATE)
                     for img, shiftX, shiftY in zip(Y, shifts_x, shifts_y)]
        m_reg = np.stack(m_reg, axis=0)
        if save_memmap:
            dims = m_reg.shape
            fname_tot = memmap_frames_filename(save_base_name, dims[1:], dims[0], order)
            big_mov = np.memmap(fname_tot, mode='w+', dtype=np.float32,
                        shape=prepare_shape((np.prod(dims[1:]), dims[0])), order=order)
            big_mov[:] = np.reshape(m_reg.transpose(1, 2, 0), (np.prod(dims[1:]), dims[0]), order='F')
            big_mov.flush()
            del big_mov
            return fname_tot
        else:
            return cm.movie(m_reg)

#%%
def apply_shift_iteration(img, shift, border_nan:bool=False, border_type=cv2.BORDER_REFLECT):
    # todo todocument

    sh_x_n, sh_y_n = shift
    w_i, h_i = img.shape
    M = np.float32([[1, 0, sh_y_n], [0, 1, sh_x_n]])
    min_, max_ = np.nanmin(img), np.nanmax(img)
    img = np.clip(cv2.warpAffine(img, M, (h_i, w_i),
                                 flags=cv2.INTER_CUBIC, borderMode=border_type), min_, max_)
    if border_nan is not False:
        max_w, max_h, min_w, min_h = 0, 0, 0, 0
        max_h, max_w = np.ceil(np.maximum(
            (max_h, max_w), shift)).astype(np.int)
        min_h, min_w = np.floor(np.minimum(
            (min_h, min_w), shift)).astype(np.int)
        if border_nan is True:
            img[:max_h, :] = np.nan
            if min_h < 0:
                img[min_h:, :] = np.nan
            img[:, :max_w] = np.nan
            if min_w < 0:
                img[:, min_w:] = np.nan
        elif border_nan == 'min':
            img[:max_h, :] = min_
            if min_h < 0:
                img[min_h:, :] = min_
            img[:, :max_w] = min_
            if min_w < 0:
                img[:, min_w:] = min_
        elif border_nan == 'copy':
            if max_h > 0:
                img[:max_h] = img[max_h]
            if min_h < 0:
                img[min_h:] = img[min_h-1]
            if max_w > 0:
                img[:, :max_w] = img[:, max_w, np.newaxis]
            if min_w < 0:
                img[:, min_w:] = img[:, min_w-1, np.newaxis]

    return img


#%%
def apply_shift_online(movie_iterable, xy_shifts, save_base_name=None, order='F'):
    """
    Applies rigid shifts to a loaded movie. Useful when processing a dataset
    with CaImAn online and you want to obtain the registered movie after
    processing is finished or when operating with dual channels.
    When save_base_name is None the registered file is returned as a caiman
    movie. Otherwise a memory mapped file is saved.
    Currently only rigid shifts are supported supported.

    Args:
        movie_iterable: cm.movie or np.array
            Movie to be registered in T x X x Y format

        xy_shifts: list
            list of shifts to be applied

        save_base_name: str or None
            prefix for memory mapped file otherwise registered file is returned
            to memory

        order: 'F' or 'C'
            order of memory mapped file

    Returns:
        name of registered memory mapped file if save_base_name is not None,
        otherwise registered file
    """
    # todo use for non rigid shifts

    if len(movie_iterable) != len(xy_shifts):
        raise Exception('Number of shifts does not match movie length!')
    count = 0
    new_mov = []
    dims = (len(movie_iterable),) + movie_iterable[0].shape  # TODO: Refactor so length is either tracked separately or is last part of tuple

    if save_base_name is not None:
        fname_tot = memmap_frames_filename(save_base_name, dims[1:], dims[0], order)
        big_mov = np.memmap(fname_tot, mode='w+', dtype=np.float32,
                            shape=prepare_shape((np.prod(dims[1:]), dims[0])), order=order)

    for page, shift in zip(movie_iterable, xy_shifts):
        if 'tifffile' in str(type(movie_iterable[0])):
            page = page.asarray()

        img = np.array(page, dtype=np.float32)
        new_img = apply_shift_iteration(img, shift)
        if save_base_name is not None:
            big_mov[:, count] = np.reshape(
                new_img, np.prod(dims[1:]), order='F')
        else:
            new_mov.append(new_img)
        count += 1

    if save_base_name is not None:
        big_mov.flush()
        del big_mov
        return fname_tot
    else:
        return np.array(new_mov)
#%%

def motion_correct_oneP_rigid(
        filename,
        gSig_filt,
        max_shifts,
        dview=None,
        splits_rig=10,
        save_movie=True,
        border_nan=True):
    '''Perform rigid motion correction on one photon imaging movies

    Args:
        filename: str
            name of the file to correct
        gSig_filt:
            size of the filter. If algorithm does not work change this parameters
        max_shifts: tuple of ints
            max shifts in x and y allowed
        dview:
            handle to cluster
        splits_rig: int
            number of chunks for parallelizing motion correction (remember that it should hold that length_movie/num_splits_to_process_rig>100)
        save_movie: bool
            whether to save the movie in memory mapped format
        border_nan : bool or string, optional
            Specifies how to deal with borders. (True, False, 'copy', 'min')        

    Returns:
        Motion correction object
    '''
    min_mov = np.array([caiman.motion_correction.high_pass_filter_space(
        m_, gSig_filt) for m_ in cm.load(filename[0], subindices=range(400))]).min()
    new_templ = None

    # TODO: needinfo how the classes works
    mc = MotionCorrect(
        filename,
        min_mov,
        dview=dview,
        max_shifts=max_shifts,
        niter_rig=1,
        splits_rig=splits_rig,
        num_splits_to_process_rig=None,
        shifts_opencv=True,
        nonneg_movie=True,
        gSig_filt=gSig_filt,
        border_nan=border_nan,
        is3D=False)

    mc.motion_correct_rigid(save_movie=save_movie, template=new_templ)

    return mc

def motion_correct_oneP_nonrigid(
        filename,
        gSig_filt,
        max_shifts,
        strides,
        overlaps,
        splits_els,
        upsample_factor_grid,
        max_deviation_rigid,
        dview=None,
        splits_rig=10,
        save_movie=True,
        new_templ=None,
        border_nan=True):
    '''Perform rigid motion correction on one photon imaging movies

    Args:
        filename: str
            name of the file to correct
        gSig_filt:
            size of the filter. If algorithm does not work change this parameters
        max_shifts: tuple of ints
            max shifts in x and y allowed
        dview:
            handle to cluster
        splits_rig: int
            number of chunks for parallelizing motion correction (remember that it should hold that length_movie/num_splits_to_process_rig>100)
        save_movie: bool
            whether to save the movie in memory mapped format
        border_nan : bool or string, optional
            specifies how to deal with borders. (True, False, 'copy', 'min')

    Returns:
        Motion correction object
    '''

    if new_templ is None:
        min_mov = np.array([cm.motion_correction.high_pass_filter_space(
            m_, gSig_filt) for m_ in cm.load(filename, subindices=range(400))]).min()
    else:
        min_mov = np.min(new_templ)

    # TODO: needinfo how the classes works
    mc = MotionCorrect(
        filename,
        min_mov,
        dview=dview,
        max_shifts=max_shifts,
        niter_rig=1,
        splits_rig=splits_rig,
        num_splits_to_process_rig=None,
        shifts_opencv=True,
        nonneg_movie=True,
        gSig_filt=gSig_filt,
        strides=strides,
        overlaps=overlaps,
        splits_els=splits_els,
        upsample_factor_grid=upsample_factor_grid,
        max_deviation_rigid=max_deviation_rigid,
        border_nan=border_nan,
        is3D=False)

    mc.motion_correct_pwrigid(save_movie=True, template=new_templ)
    return mc

def motion_correct_online_multifile(list_files, add_to_movie, order='C', **kwargs):
    # todo todocument

    kwargs['order'] = order
    all_names = []
    all_shifts = []
    all_xcorrs = []
    all_templates = []
    template = None
    kwargs_ = kwargs.copy()
    kwargs_['order'] = order
    total_frames = 0
    for file_ in list_files:
        logging.info(('Processing:' + file_))
        kwargs_['template'] = template
        kwargs_['save_base_name'] = file_[:-4]
        tffl = tifffile.TiffFile(file_)
        shifts, xcorrs, template, fname_tot = motion_correct_online(
            tffl, add_to_movie, **kwargs_)[0:4]
        all_names.append(fname_tot)
        all_shifts.append(shifts)
        all_xcorrs.append(xcorrs)
        all_templates.append(template)
        total_frames = total_frames + len(shifts)

    return all_names, all_shifts, all_xcorrs, all_templates


#%%
def motion_correct_online(movie_iterable, add_to_movie, max_shift_w=25, max_shift_h=25, save_base_name=None, order='C',
                          init_frames_template=100, show_movie=False, bilateral_blur=False, template=None, min_count=1000,
                          border_to_0=0, n_iter=1, remove_blanks=False, show_template=False, return_mov=False,
                          use_median_as_template=False):
    # todo todocument

    shifts = []  # store the amount of shift in each frame
    xcorrs = []
    if remove_blanks and n_iter == 1:
        raise Exception(
            'In order to remove blanks you need at least two iterations n_iter=2')

    if 'tifffile' in str(type(movie_iterable[0])):
        if len(movie_iterable) == 1:
            logging.warning(
                '******** WARNING ****** NEED TO LOAD IN MEMORY SINCE SHAPE OF PAGE IS THE FULL MOVIE')
            movie_iterable = movie_iterable.asarray()
            init_mov = movie_iterable[:init_frames_template]
        else:
            init_mov = [m.asarray()
                        for m in movie_iterable[:init_frames_template]]
    else:
        init_mov = movie_iterable[slice(0, init_frames_template, 1)]

    dims = (len(movie_iterable),) + movie_iterable[0].shape # TODO: Refactor so length is either tracked separately or is last part of tuple
    logging.debug("dimensions:" + str(dims))

    if use_median_as_template:
        template = bin_median(movie_iterable)

    if template is None:
        template = bin_median(init_mov)
        count = init_frames_template
        if np.percentile(template, 1) + add_to_movie < - 10:
            raise Exception(
                'Movie too negative, You need to add a larger value to the movie (add_to_movie)')
        template = np.array(template + add_to_movie, dtype=np.float32)
    else:
        if np.percentile(template, 1) < - 10:
            raise Exception(
                'Movie too negative, You need to add a larger value to the movie (add_to_movie)')
        count = min_count

    min_mov = 0
    buffer_size_frames = 100
    buffer_size_template = 100
    buffer_frames:collections.deque = collections.deque(maxlen=buffer_size_frames)
    buffer_templates:collections.deque = collections.deque(maxlen=buffer_size_template)
    max_w, max_h, min_w, min_h = 0, 0, 0, 0

    big_mov = None
    if return_mov:
        mov:Optional[List] = []
    else:
        mov = None

    for n in range(n_iter):
        if n > 0:
            count = init_frames_template

        if (save_base_name is not None) and (big_mov is None) and (n_iter == (n + 1)):

            if remove_blanks:
                dims = (dims[0], dims[1] + min_h -
                        max_h, dims[2] + min_w - max_w)

            fname_tot:Optional[str] = memmap_frames_filename(save_base_name, dims[1:], dims[0], order)
            big_mov = np.memmap(fname_tot, mode='w+', dtype=np.float32,
                                shape=prepare_shape((np.prod(dims[1:]), dims[0])), order=order)

        else:
            fname_tot = None

        shifts_tmp = []
        xcorr_tmp = []
        for idx_frame, page in enumerate(movie_iterable):

            if 'tifffile' in str(type(movie_iterable[0])):
                page = page.asarray()

            img = np.array(page, dtype=np.float32)
            img = img + add_to_movie

            new_img, template_tmp, shift, avg_corr = motion_correct_iteration(
                img, template, count, max_shift_w=max_shift_w, max_shift_h=max_shift_h, bilateral_blur=bilateral_blur)

            max_h, max_w = np.ceil(np.maximum(
                (max_h, max_w), shift)).astype(np.int)
            min_h, min_w = np.floor(np.minimum(
                (min_h, min_w), shift)).astype(np.int)

            if count < (buffer_size_frames + init_frames_template):
                template_old = template
                template = template_tmp
            else:
                template_old = template
            buffer_frames.append(new_img)

            if count % 100 == 0:
                if count >= (buffer_size_frames + init_frames_template):
                    buffer_templates.append(np.mean(buffer_frames, 0))
                    template = np.median(buffer_templates, 0)

                if show_template:
                    pl.cla()
                    pl.imshow(template, cmap='gray', vmin=250,
                              vmax=350, interpolation='none')
                    pl.pause(.001)

                logging.debug('Relative change in template:' + str(
                    old_div(np.sum(np.abs(template - template_old)), np.sum(np.abs(template)))))
                logging.debug('Iteration:' + str(count))

            if border_to_0 > 0:
                new_img[:border_to_0, :] = min_mov
                new_img[:, :border_to_0] = min_mov
                new_img[:, -border_to_0:] = min_mov
                new_img[-border_to_0:, :] = min_mov

            shifts_tmp.append(shift)
            xcorr_tmp.append(avg_corr)

            if remove_blanks and n > 0 and (n_iter == (n + 1)):

                new_img = new_img[max_h:, :]
                if min_h < 0:
                    new_img = new_img[:min_h, :]
                new_img = new_img[:, max_w:]
                if min_w < 0:
                    new_img = new_img[:, :min_w]

            if (save_base_name is not None) and (n_iter == (n + 1)):
                big_mov[:, idx_frame] = np.reshape(new_img, np.prod(dims[1:]), order='F') # type: ignore
                                                                                          # mypy cannot prove that big_mov is not still None

            if mov is not None and (n_iter == (n + 1)):
                mov.append(new_img)

            if show_movie:
                cv2.imshow('frame', old_div(new_img, 500))
                logging.info(shift)
                if not np.any(np.remainder(shift, 1) == (0, 0)):
                    cv2.waitKey(int(1. / 500 * 1000))

            count += 1
        shifts.append(shifts_tmp)
        xcorrs.append(xcorr_tmp)

    if save_base_name is not None:
        logging.debug('Flushing memory')
        big_mov.flush() # type: ignore # mypy cannot prove big_mov is not still None
        del big_mov
        gc.collect()

    if mov is not None:
        mov = np.dstack(mov).transpose([2, 0, 1])

    return shifts, xcorrs, template, fname_tot, mov


#%%
def motion_correct_iteration(img, template, frame_num, max_shift_w=25,
                             max_shift_h=25, bilateral_blur=False, diameter=10, sigmaColor=10000, sigmaSpace=0):
    # todo todocument
    h_i, w_i = template.shape
    ms_h = max_shift_h
    ms_w = max_shift_w

    if bilateral_blur:
        img = cv2.bilateralFilter(img, diameter, sigmaColor, sigmaSpace)
    templ_crop = template[max_shift_h:h_i - max_shift_h,
                          max_shift_w:w_i - max_shift_w].astype(np.float32)
    res = cv2.matchTemplate(img, templ_crop, cv2.TM_CCORR_NORMED)

    top_left = cv2.minMaxLoc(res)[3]
    avg_corr = np.max(res)
    sh_y, sh_x = top_left

    if (0 < top_left[1] < 2 * ms_h - 1) & (0 < top_left[0] < 2 * ms_w - 1):
        # if max is internal, check for subpixel shift using gaussian
        # peak registration
        log_xm1_y = np.log(res[sh_x - 1, sh_y])
        log_xp1_y = np.log(res[sh_x + 1, sh_y])
        log_x_ym1 = np.log(res[sh_x, sh_y - 1])
        log_x_yp1 = np.log(res[sh_x, sh_y + 1])
        four_log_xy = 4 * np.log(res[sh_x, sh_y])

        sh_x_n = -(sh_x - ms_h + old_div((log_xm1_y - log_xp1_y),
                                         (2 * log_xm1_y - four_log_xy + 2 * log_xp1_y)))
        sh_y_n = -(sh_y - ms_w + old_div((log_x_ym1 - log_x_yp1),
                                         (2 * log_x_ym1 - four_log_xy + 2 * log_x_yp1)))
    else:
        sh_x_n = -(sh_x - ms_h)
        sh_y_n = -(sh_y - ms_w)

    M = np.float32([[1, 0, sh_y_n], [0, 1, sh_x_n]])
    min_, max_ = np.min(img), np.max(img)
    new_img = np.clip(cv2.warpAffine(
        img, M, (w_i, h_i), flags=cv2.INTER_CUBIC, borderMode=cv2.BORDER_REFLECT), min_, max_)

    new_templ = template * frame_num / \
        (frame_num + 1) + 1. / (frame_num + 1) * new_img
    shift = [sh_x_n, sh_y_n]

    return new_img, new_templ, shift, avg_corr

#%%


@profile
def motion_correct_iteration_fast(img, template, max_shift_w=10, max_shift_h=10):
    """ For using in online realtime scenarios """
    h_i, w_i = template.shape
    ms_h = max_shift_h
    ms_w = max_shift_w

    templ_crop = template[max_shift_h:h_i - max_shift_h,
                          max_shift_w:w_i - max_shift_w].astype(np.float32)

    res = cv2.matchTemplate(img, templ_crop, cv2.TM_CCORR_NORMED)
    top_left = cv2.minMaxLoc(res)[3]

    sh_y, sh_x = top_left

    if (0 < top_left[1] < 2 * ms_h - 1) & (0 < top_left[0] < 2 * ms_w - 1):
        # if max is internal, check for subpixel shift using gaussian
        # peak registration
        log_xm1_y = np.log(res[sh_x - 1, sh_y])
        log_xp1_y = np.log(res[sh_x + 1, sh_y])
        log_x_ym1 = np.log(res[sh_x, sh_y - 1])
        log_x_yp1 = np.log(res[sh_x, sh_y + 1])
        four_log_xy = 4 * np.log(res[sh_x, sh_y])

        sh_x_n = -(sh_x - ms_h + old_div((log_xm1_y - log_xp1_y),
                                         (2 * log_xm1_y - four_log_xy + 2 * log_xp1_y)))
        sh_y_n = -(sh_y - ms_w + old_div((log_x_ym1 - log_x_yp1),
                                         (2 * log_x_ym1 - four_log_xy + 2 * log_x_yp1)))
    else:
        sh_x_n = -(sh_x - ms_h)
        sh_y_n = -(sh_y - ms_w)

    M = np.float32([[1, 0, sh_y_n], [0, 1, sh_x_n]])

    new_img = cv2.warpAffine(
        img, M, (w_i, h_i), flags=cv2.INTER_CUBIC, borderMode=cv2.BORDER_REFLECT)

    shift = [sh_x_n, sh_y_n]

    return new_img, shift

#%%


def bin_median(mat, window=10, exclude_nans=True):
    """ compute median of 3D array in along axis o by binning values

    Args:
        mat: ndarray
            input 3D matrix, time along first dimension

        window: int
            number of frames in a bin

    Returns:
        img:
            median image

    Raises:
        Exception 'Path to template does not exist:'+template
    """

    T, d1, d2 = np.shape(mat)
    if T < window:
        window = T
    num_windows = np.int(old_div(T, window))
    num_frames = num_windows * window
    if exclude_nans:
        img = np.nanmedian(np.nanmean(np.reshape(
            mat[:num_frames], (window, num_windows, d1, d2)), axis=0), axis=0)
    else:
        img = np.median(np.mean(np.reshape(
            mat[:num_frames], (window, num_windows, d1, d2)), axis=0), axis=0)

    return img

def bin_median_3d(mat, window=10, exclude_nans=True):
    """ compute median of 4D array in along axis o by binning values

    Args:
        mat: ndarray
            input 4D matrix, (T, h, w, z)

        window: int
            number of frames in a bin

    Returns:
        img:
            median image

    Raises:
        Exception 'Path to template does not exist:'+template
    """

    T, d1, d2, d3 = np.shape(mat)
    if T < window:
        window = T
    num_windows = np.int(old_div(T, window))
    num_frames = num_windows * window
    if exclude_nans:
        img = np.nanmedian(np.nanmean(np.reshape(
            mat[:num_frames], (window, num_windows, d1, d2, d3)), axis=0), axis=0)
    else:
        img = np.median(np.mean(np.reshape(
            mat[:num_frames], (window, num_windows, d1, d2, d3)), axis=0), axis=0)

    return img

def process_movie_parallel(arg_in):
    #todo: todocument
    fname, fr, margins_out, template, max_shift_w, max_shift_h, remove_blanks, apply_smooth, save_hdf5 = arg_in

    if template is not None:
        if isinstance(template, basestring):
            if os.path.exists(template):
                template = cm.load(template, fr=1)
            else:
                raise Exception('Path to template does not exist:' + template)

    type_input = str(type(fname))
    if 'movie' in type_input:
        #        logging.info((type(fname)))
        Yr = fname

    elif 'ndarray' in type_input:
        Yr = cm.movie(np.array(fname, dtype=np.float32), fr=fr)
    elif isinstance(fname, basestring):
        Yr = cm.load(fname, fr=fr)
    else:
        raise Exception('Unknown input type:' + type_input)

    if Yr.ndim > 1:
        #        logging.info('loaded')
        if apply_smooth:
            #            logging.info('applying smoothing')
            Yr = Yr.bilateral_blur_2D(
                diameter=10, sigmaColor=10000, sigmaSpace=0)

#        print('Remove BL')
        if margins_out != 0:
            Yr = Yr[:, margins_out:-margins_out, margins_out:-
                    margins_out]  # borders create troubles

#        logging.info('motion correcting')

        Yr, shifts, xcorrs, template = Yr.motion_correct(max_shift_w=max_shift_w, max_shift_h=max_shift_h,
                                                         method='opencv', template=template, remove_blanks=remove_blanks)

        if ('movie' in type_input) or ('ndarray' in type_input):
            #            logging.debug('Returning Values')
            return Yr, shifts, xcorrs, template

        else:

            #            logging.debug('median computing')
            template = Yr.bin_median()
#            logging.debug('saving')
            idx_dot = len(fname.split('.')[-1])
            if save_hdf5:
                Yr.save(fname[:-idx_dot] + 'hdf5')
#            logging.debug('saving 2')
            np.savez(fname[:-idx_dot] + 'npz', shifts=shifts,
                     xcorrs=xcorrs, template=template)
#            logging.debug('deleting')
            del Yr
#            logging.debug('done!')
            return fname[:-idx_dot]
    else:
        return None


#%%
def motion_correct_parallel(file_names, fr=10, template=None, margins_out=0,
                            max_shift_w=5, max_shift_h=5, remove_blanks=False, apply_smooth=False, dview=None, save_hdf5=True):
    """motion correct many movies usingthe ipyparallel cluster

    Args:
        file_names: list of strings
            names of he files to be motion corrected

        fr: double
            fr parameters for calcblitz movie

        margins_out: int
            number of pixels to remove from the borders

    Returns:
        base file names of the motion corrected files:List[str]

    Raises:
        Exception
    """
    args_in = []
    for file_idx, f in enumerate(file_names):
        if type(template) is list:
            args_in.append((f, fr, margins_out, template[file_idx], max_shift_w, max_shift_h,
                            remove_blanks, apply_smooth, save_hdf5))
        else:
            args_in.append((f, fr, margins_out, template, max_shift_w,
                            max_shift_h, remove_blanks, apply_smooth, save_hdf5))

    try:
        if dview is not None:
            if 'multiprocessing' in str(type(dview)):
                file_res = dview.map_async(
                    process_movie_parallel, args_in).get(4294967)
            else:
                file_res = dview.map_sync(process_movie_parallel, args_in)
                dview.results.clear()
        else:
            file_res = list(map(process_movie_parallel, args_in))

    except:
        try:
            if (dview is not None) and 'multiprocessing' not in str(type(dview)):
                dview.results.clear()

        except UnboundLocalError:
            logging.error('could not close client')

        raise

    return file_res

#%%


def _upsampled_dft(data, upsampled_region_size,
                   upsample_factor=1, axis_offsets=None):
    """
    adapted from SIMA (https://github.com/losonczylab) and the scikit-image (http://scikit-image.org/) package.

    Unless otherwise specified by LICENSE.txt files in individual
    directories, all code is

    Copyright (C) 2011, the scikit-image team
    All rights reserved.

    Redistribution and use in source and binary forms, with or without
    modification, are permitted provided that the following conditions are
    met:

     1. Redistributions of source code must retain the above copyright
        notice, this list of conditions and the following disclaimer.
     2. Redistributions in binary form must reproduce the above copyright
        notice, this list of conditions and the following disclaimer in
        the documentation and/or other materials provided with the
        distribution.
     3. Neither the name of skimage nor the names of its contributors may be
        used to endorse or promote products derived from this software without
        specific prior written permission.

    THIS SOFTWARE IS PROVIDED BY THE AUTHOR ``AS IS'' AND ANY EXPRESS OR
    IMPLIED WARRANTIES, INCLUDING, BUT NOT LIMITED TO, THE IMPLIED
    WARRANTIES OF MERCHANTABILITY AND FITNESS FOR A PARTICULAR PURPOSE ARE
    DISCLAIMED. IN NO EVENT SHALL THE AUTHOR BE LIABLE FOR ANY DIRECT,
    INDIRECT, INCIDENTAL, SPECIAL, EXEMPLARY, OR CONSEQUENTIAL DAMAGES
    (INCLUDING, BUT NOT LIMITED TO, PROCUREMENT OF SUBSTITUTE GOODS OR
    SERVICES; LOSS OF USE, DATA, OR PROFITS; OR BUSINESS INTERRUPTION)
    HOWEVER CAUSED AND ON ANY THEORY OF LIABILITY, WHETHER IN CONTRACT,
    STRICT LIABILITY, OR TORT (INCLUDING NEGLIGENCE OR OTHERWISE) ARISING
    IN ANY WAY OUT OF THE USE OF THIS SOFTWARE, EVEN IF ADVISED OF THE
    POSSIBILITY OF SUCH DAMAGE.

    Upsampled DFT by matrix multiplication.

    This code is intended to provide the same result as if the following
    operations were performed:
        - Embed the array "data" in an array that is ``upsample_factor`` times
          larger in each dimension.  ifftshift to bring the center of the
          image to (1,1).
        - Take the FFT of the larger array.
        - Extract an ``[upsampled_region_size]`` region of the result, starting
          with the ``[axis_offsets+1]`` element.

    It achieves this result by computing the DFT in the output array without
    the need to zeropad. Much faster and memory efficient than the zero-padded
    FFT approach if ``upsampled_region_size`` is much smaller than
    ``data.size * upsample_factor``.

    Args:
        data : 2D ndarray
            The input data array (DFT of original data) to upsample.

        upsampled_region_size : integer or tuple of integers, optional
            The size of the region to be sampled.  If one integer is provided, it
            is duplicated up to the dimensionality of ``data``.

        upsample_factor : integer, optional
            The upsampling factor.  Defaults to 1.

        axis_offsets : tuple of integers, optional
            The offsets of the region to be sampled.  Defaults to None (uses
            image center)

    Returns:
        output : 2D ndarray
                The upsampled DFT of the specified region.
    """
    # if people pass in an integer, expand it to a list of equal-sized sections
    if not hasattr(upsampled_region_size, "__iter__"):
        upsampled_region_size = [upsampled_region_size, ] * data.ndim
    else:
        if len(upsampled_region_size) != data.ndim:
            raise ValueError("shape of upsampled region sizes must be equal "
                             "to input data's number of dimensions.")

    if axis_offsets is None:
        axis_offsets = [0, ] * data.ndim
    else:
        if len(axis_offsets) != data.ndim:
            raise ValueError("number of axis offsets must be equal to input "
                             "data's number of dimensions.")

    col_kernel = np.exp(
        (-1j * 2 * np.pi / (data.shape[1] * upsample_factor)) *
        (ifftshift(np.arange(data.shape[1]))[:, None] -
         np.floor(old_div(data.shape[1], 2))).dot(
             np.arange(upsampled_region_size[1])[None, :] - axis_offsets[1])
    )
    row_kernel = np.exp(
        (-1j * 2 * np.pi / (data.shape[0] * upsample_factor)) *
        (np.arange(upsampled_region_size[0])[:, None] - axis_offsets[0]).dot(
            ifftshift(np.arange(data.shape[0]))[None, :] -
            np.floor(old_div(data.shape[0], 2)))
    )

    if data.ndim > 2:
        pln_kernel = np.exp(
        (-1j * 2 * np.pi / (data.shape[2] * upsample_factor)) *
        (np.arange(upsampled_region_size[2])[:, None] - axis_offsets[2]).dot(
                ifftshift(np.arange(data.shape[2]))[None, :] -
                np.floor(old_div(data.shape[2], 2))))

    # output = np.tensordot(np.tensordot(row_kernel,data,axes=[1,0]),col_kernel,axes=[1,0])
    output = np.tensordot(row_kernel, data, axes = [1,0])
    output = np.tensordot(output, col_kernel, axes = [1,0])

    if data.ndim > 2:
        #import pdb
        #pdb.set_trace()
        output = np.tensordot(output, pln_kernel, axes = [1,1])
    #output = row_kernel.dot(data).dot(col_kernel)
    return output


def _compute_phasediff(cross_correlation_max):
    """
    Compute global phase difference between the two images (should be zero if images are non-negative).

    Args:
        cross_correlation_max : complex
            The complex value of the cross correlation at its maximum point.
    """
    return np.arctan2(cross_correlation_max.imag, cross_correlation_max.real)


def _compute_error(cross_correlation_max, src_amp, target_amp):
    """
    Compute RMS error metric between ``src_image`` and ``target_image``.

    Args:
        cross_correlation_max : complex
            The complex value of the cross correlation at its maximum point.

        src_amp : float
            The normalized average image intensity of the source image

        target_amp : float
            The normalized average image intensity of the target image
    """
    error = 1.0 - cross_correlation_max * cross_correlation_max.conj() /\
        (src_amp * target_amp)
    return np.sqrt(np.abs(error))

def init_cuda_process():
    """
    Initialize a PyCUDA context at global scope so that it can be accessed
    from processes when using multithreading
    """
    global cudactx

    cudadrv.init()
    dev = cudadrv.Device(0)
    cudactx = dev.make_context() # type: ignore
    atexit.register(cudactx.pop) # type: ignore


def close_cuda_process(n):
    """
    Cleanup cuda process
    """

    global cudactx

    import skcuda.misc as cudamisc
    try:
        cudamisc.done_context(cudactx) # type: ignore
    except:
        pass

#%%

def register_translation_3d(src_image, target_image, upsample_factor = 1,
                            space = "real", shifts_lb = None, shifts_ub = None,
                            max_shifts = [10,10,10]):

    """
    Simple script for registering translation in 3D using an FFT approach.
    
    Args:
        src_image : ndarray
            Reference image.

        target_image : ndarray
            Image to register.  Must be same dimensionality as ``src_image``.

        upsample_factor : int, optional
            Upsampling factor. Images will be registered to within
            ``1 / upsample_factor`` of a pixel. For example
            ``upsample_factor == 20`` means the images will be registered
            within 1/20th of a pixel.  Default is 1 (no upsampling)

        space : string, one of "real" or "fourier"
            Defines how the algorithm interprets input data.  "real" means data
            will be FFT'd to compute the correlation, while "fourier" data will
            bypass FFT of input data.  Case insensitive.

    Returns:
        shifts : ndarray
            Shift vector (in pixels) required to register ``target_image`` with
            ``src_image``.  Axis ordering is consistent with numpy (e.g. Z, Y, X)

        error : float
            Translation invariant normalized RMS error between ``src_image`` and
            ``target_image``.

        phasediff : float
            Global phase difference between the two images (should be
            zero if images are non-negative).

    Raises:
     NotImplementedError "Error: register_translation_3d only supports "
                                  "subpixel registration for 3D images"

     ValueError "Error: images must really be same size for "
                         "register_translation_3d"

     ValueError "Error: register_translation_3d only knows the \"real\" "
                         "and \"fourier\" values for the ``space`` argument."

    """

    # images must be the same shape
    if src_image.shape != target_image.shape:
        raise ValueError("Error: images must really be same size for "
                         "register_translation_3d")

    # only 3D data makes sense right now
    if src_image.ndim != 3 and upsample_factor > 1:
        raise NotImplementedError("Error: register_translation_3d only supports "
                                  "subpixel registration for 3D images")

    # assume complex data is already in Fourier space
    if space.lower() == 'fourier':
        src_freq = src_image
        target_freq = target_image
    # real data needs to be fft'd.
    elif space.lower() == 'real':
        src_image_cpx = np.array(
            src_image, dtype=np.complex64, copy=False)
        target_image_cpx = np.array(
            target_image, dtype=np.complex64, copy=False)
        src_freq = np.fft.fftn(src_image_cpx)
        target_freq = np.fft.fftn(target_image_cpx)
    else:
        raise ValueError("Error: register_translation_3d only knows the \"real\" "
                         "and \"fourier\" values for the ``space`` argument.")

    shape = src_freq.shape
    image_product = src_freq * target_freq.conj()
    cross_correlation = np.fft.ifftn(image_product)
#    cross_correlation = ifftn(image_product) # TODO CHECK why this line is different
    new_cross_corr = np.abs(cross_correlation)

    CCmax = cross_correlation.max()

    del cross_correlation

    if (shifts_lb is not None) or (shifts_ub is not None):

        if (shifts_lb[0] < 0) and (shifts_ub[0] >= 0):
            new_cross_corr[shifts_ub[0]:shifts_lb[0], :, :] = 0
        else:
            new_cross_corr[:shifts_lb[0], :, :] = 0
            new_cross_corr[shifts_ub[0]:, :, :] = 0

        if (shifts_lb[1] < 0) and (shifts_ub[1] >= 0):
            new_cross_corr[:, shifts_ub[1]:shifts_lb[1], :] = 0
        else:
            new_cross_corr[:, :shifts_lb[1], :] = 0
            new_cross_corr[:, shifts_ub[1]:, :] = 0

        if (shifts_lb[2] < 0) and (shifts_ub[2] >= 0):
            new_cross_corr[:, :, shifts_ub[2]:shifts_lb[2]] = 0
        else:
            new_cross_corr[:, :, :shifts_lb[2]] = 0
            new_cross_corr[:, :, shifts_ub[2]:] = 0
    else:
        new_cross_corr[max_shifts[0]:-max_shifts[0], :, :] = 0
        new_cross_corr[:, max_shifts[1]:-max_shifts[1], :] = 0
        new_cross_corr[:, :, max_shifts[2]:-max_shifts[2]] = 0

    maxima = np.unravel_index(np.argmax(new_cross_corr), new_cross_corr.shape)
    midpoints = np.array([np.fix(axis_size//2) for axis_size in shape])

#    maxima = np.unravel_index(np.argmax(new_cross_corr),cross_correlation.shape)
#    midpoints = np.array([np.fix(old_div(axis_size, 2)) for axis_size in shape])

    shifts = np.array(maxima, dtype=np.float32)
    shifts[shifts > midpoints] -= np.array(shape)[shifts > midpoints]


    if upsample_factor > 1:

        shifts = old_div(np.round(shifts * upsample_factor), upsample_factor)
        upsampled_region_size = np.ceil(upsample_factor * 1.5)
        # Center of output array at dftshift + 1
        dftshift = np.fix(old_div(upsampled_region_size, 2.0))
        upsample_factor = np.array(upsample_factor, dtype=np.float64)
        normalization = (src_freq.size * upsample_factor ** 2)
        # Matrix multiply DFT around the current shift estimate
        sample_region_offset = dftshift - shifts * upsample_factor

        cross_correlation = _upsampled_dft(image_product.conj(),
                                           upsampled_region_size,
                                           upsample_factor,
                                           sample_region_offset).conj()
        cross_correlation /= normalization
        # Locate maximum and map back to original pixel grid
        maxima = np.array(np.unravel_index(
            np.argmax(np.abs(cross_correlation)),
            cross_correlation.shape),
            dtype=np.float64)
        maxima -= dftshift
        shifts = shifts + old_div(maxima, upsample_factor)
        CCmax = cross_correlation.max()

    for dim in range(src_freq.ndim):
        if shape[dim] == 1:
            shifts[dim] = 0

    return shifts, src_freq, _compute_phasediff(CCmax)

#%%

def register_translation(src_image, target_image, upsample_factor=1,
                         space="real", shifts_lb=None, shifts_ub=None, max_shifts=(10, 10),
                         use_cuda=False):
    """

    adapted from SIMA (https://github.com/losonczylab) and the
    scikit-image (http://scikit-image.org/) package.


    Unless otherwise specified by LICENSE.txt files in individual
    directories, all code is

    Copyright (C) 2011, the scikit-image team
    All rights reserved.

    Redistribution and use in source and binary forms, with or without
    modification, are permitted provided that the following conditions are
    met:

     1. Redistributions of source code must retain the above copyright
        notice, this list of conditions and the following disclaimer.
     2. Redistributions in binary form must reproduce the above copyright
        notice, this list of conditions and the following disclaimer in
        the documentation and/or other materials provided with the
        distribution.
     3. Neither the name of skimage nor the names of its contributors may be
        used to endorse or promote products derived from this software without
        specific prior written permission.

    THIS SOFTWARE IS PROVIDED BY THE AUTHOR ``AS IS'' AND ANY EXPRESS OR
    IMPLIED WARRANTIES, INCLUDING, BUT NOT LIMITED TO, THE IMPLIED
    WARRANTIES OF MERCHANTABILITY AND FITNESS FOR A PARTICULAR PURPOSE ARE
    DISCLAIMED. IN NO EVENT SHALL THE AUTHOR BE LIABLE FOR ANY DIRECT,
    INDIRECT, INCIDENTAL, SPECIAL, EXEMPLARY, OR CONSEQUENTIAL DAMAGES
    (INCLUDING, BUT NOT LIMITED TO, PROCUREMENT OF SUBSTITUTE GOODS OR
    SERVICES; LOSS OF USE, DATA, OR PROFITS; OR BUSINESS INTERRUPTION)
    HOWEVER CAUSED AND ON ANY THEORY OF LIABILITY, WHETHER IN CONTRACT,
    STRICT LIABILITY, OR TORT (INCLUDING NEGLIGENCE OR OTHERWISE) ARISING
    IN ANY WAY OUT OF THE USE OF THIS SOFTWARE, EVEN IF ADVISED OF THE
    POSSIBILITY OF SUCH DAMAGE.
    Efficient subpixel image translation registration by cross-correlation.

    This code gives the same precision as the FFT upsampled cross-correlation
    in a fraction of the computation time and with reduced memory requirements.
    It obtains an initial estimate of the cross-correlation peak by an FFT and
    then refines the shift estimation by upsampling the DFT only in a small
    neighborhood of that estimate by means of a matrix-multiply DFT.

    Args:
        src_image : ndarray
            Reference image.

        target_image : ndarray
            Image to register.  Must be same dimensionality as ``src_image``.

        upsample_factor : int, optional
            Upsampling factor. Images will be registered to within
            ``1 / upsample_factor`` of a pixel. For example
            ``upsample_factor == 20`` means the images will be registered
            within 1/20th of a pixel.  Default is 1 (no upsampling)

        space : string, one of "real" or "fourier"
            Defines how the algorithm interprets input data.  "real" means data
            will be FFT'd to compute the correlation, while "fourier" data will
            bypass FFT of input data.  Case insensitive.

        use_cuda : bool, optional
            Use skcuda.fft (if available). Default: False

    Returns:
        shifts : ndarray
            Shift vector (in pixels) required to register ``target_image`` with
            ``src_image``.  Axis ordering is consistent with numpy (e.g. Z, Y, X)

        error : float
            Translation invariant normalized RMS error between ``src_image`` and
            ``target_image``.

        phasediff : float
            Global phase difference between the two images (should be
            zero if images are non-negative).

    Raises:
     NotImplementedError "Error: register_translation only supports "
                                  "subpixel registration for 2D images"

     ValueError "Error: images must really be same size for "
                         "register_translation"

     ValueError "Error: register_translation only knows the \"real\" "
                         "and \"fourier\" values for the ``space`` argument."

    References:
    .. [1] Manuel Guizar-Sicairos, Samuel T. Thurman, and James R. Fienup,
           "Efficient subpixel image registration algorithms,"
           Optics Letters 33, 156-158 (2008).
    """
    # images must be the same shape
    if src_image.shape != target_image.shape:
        raise ValueError("Error: images must really be same size for "
                         "register_translation")

    # only 2D data makes sense right now
    if src_image.ndim != 2 and upsample_factor > 1:
        raise NotImplementedError("Error: register_translation only supports "
                                  "subpixel registration for 2D images")

    if HAS_CUDA and use_cuda:
        from skcuda.fft import Plan
        from skcuda.fft import fft as cudafft
        from skcuda.fft import ifft as cudaifft
        try:
            cudactx # type: ignore
        except NameError:
            init_cuda_process()

    # assume complex data is already in Fourier space
    if space.lower() == 'fourier':
        src_freq = src_image
        target_freq = target_image
    # real data needs to be fft'd.
    elif space.lower() == 'real':
        if HAS_CUDA and use_cuda:
            # src_image_cpx = np.array(src_image, dtype=np.complex128, copy=False)
            # target_image_cpx = np.array(target_image, dtype=np.complex128, copy=False)

            image_gpu = gpuarray.to_gpu(np.stack((src_image, target_image)).astype(np.complex128))
            freq_gpu = gpuarray.empty((2, src_image.shape[0], src_image.shape[1]), dtype=np.complex128)
            # src_image_gpu = gpuarray.to_gpu(src_image_cpx)
            # src_freq_gpu = gpuarray.empty(src_image_cpx.shape, np.complex128)

            # target_image_gpu = gpuarray.to_gpu(target_image_cpx)
            # target_freq_gpu = gpuarray.empty(target_image_cpx.shape, np.complex128)

            plan = Plan(src_image.shape, np.complex128, np.complex128, batch=2)
            # cudafft(src_image_gpu, src_freq_gpu, plan, scale=True)
            # cudafft(target_image_gpu, target_freq_gpu, plan, scale=True)
            cudafft(image_gpu, freq_gpu, plan, scale=True)
            # src_freq = src_freq_gpu.get()
            # target_freq = target_freq_gpu.get()
            freq = freq_gpu.get()
            src_freq = freq[0, :, :]
            target_freq = freq[1, :, :]

            # del(src_image_gpu)
            # del(src_freq_gpu)
            # del(target_image_gpu)
            # del(target_freq_gpu)
            del(image_gpu)
            del(freq_gpu)
        elif opencv:
            src_freq_1 = fftn(
                src_image, flags=cv2.DFT_COMPLEX_OUTPUT + cv2.DFT_SCALE)
            src_freq = src_freq_1[:, :, 0] + 1j * src_freq_1[:, :, 1]
            src_freq = np.array(src_freq, dtype=np.complex128, copy=False)
            target_freq_1 = fftn(
                target_image, flags=cv2.DFT_COMPLEX_OUTPUT + cv2.DFT_SCALE)
            target_freq = target_freq_1[:, :, 0] + 1j * target_freq_1[:, :, 1]
            target_freq = np.array(
                target_freq, dtype=np.complex128, copy=False)
        else:
            src_image_cpx = np.array(
                src_image, dtype=np.complex128, copy=False)
            target_image_cpx = np.array(
                target_image, dtype=np.complex128, copy=False)
            src_freq = np.fft.fftn(src_image_cpx)
            target_freq = np.fft.fftn(target_image_cpx)

    else:
        raise ValueError("Error: register_translation only knows the \"real\" "
                         "and \"fourier\" values for the ``space`` argument.")

    # Whole-pixel shift - Compute cross-correlation by an IFFT
    shape = src_freq.shape
    image_product = src_freq * target_freq.conj()
    if HAS_CUDA and use_cuda:
        image_product_gpu = gpuarray.to_gpu(image_product)
        cross_correlation_gpu = gpuarray.empty(
            image_product.shape, np.complex128)
        iplan = Plan(image_product.shape, np.complex128, np.complex128)
        cudaifft(image_product_gpu, cross_correlation_gpu, iplan, scale=True)
        cross_correlation = cross_correlation_gpu.get()
    elif opencv:

        image_product_cv = np.dstack(
            [np.real(image_product), np.imag(image_product)])
        cross_correlation = fftn(
            image_product_cv, flags=cv2.DFT_INVERSE + cv2.DFT_SCALE)
        cross_correlation = cross_correlation[:,
                                              :, 0] + 1j * cross_correlation[:, :, 1]
    else:
        cross_correlation = ifftn(image_product)

    # Locate maximum
    new_cross_corr = np.abs(cross_correlation)

    if (shifts_lb is not None) or (shifts_ub is not None):

        if (shifts_lb[0] < 0) and (shifts_ub[0] >= 0):
            new_cross_corr[shifts_ub[0]:shifts_lb[0], :] = 0
        else:
            new_cross_corr[:shifts_lb[0], :] = 0
            new_cross_corr[shifts_ub[0]:, :] = 0

        if (shifts_lb[1] < 0) and (shifts_ub[1] >= 0):
            new_cross_corr[:, shifts_ub[1]:shifts_lb[1]] = 0
        else:
            new_cross_corr[:, :shifts_lb[1]] = 0
            new_cross_corr[:, shifts_ub[1]:] = 0
    else:

        new_cross_corr[max_shifts[0]:-max_shifts[0], :] = 0

        new_cross_corr[:, max_shifts[1]:-max_shifts[1]] = 0

    maxima = np.unravel_index(np.argmax(new_cross_corr),
                              cross_correlation.shape)
    midpoints = np.array([np.fix(old_div(axis_size, 2))
                          for axis_size in shape])

    shifts = np.array(maxima, dtype=np.float64)
    shifts[shifts > midpoints] -= np.array(shape)[shifts > midpoints]

    if upsample_factor == 1:

        src_amp = old_div(np.sum(np.abs(src_freq) ** 2), src_freq.size)
        target_amp = old_div(
            np.sum(np.abs(target_freq) ** 2), target_freq.size)
        CCmax = cross_correlation.max()
    # If upsampling > 1, then refine estimate with matrix multiply DFT
    else:
        # Initial shift estimate in upsampled grid
        shifts = old_div(np.round(shifts * upsample_factor), upsample_factor)
        upsampled_region_size = np.ceil(upsample_factor * 1.5)
        # Center of output array at dftshift + 1
        dftshift = np.fix(old_div(upsampled_region_size, 2.0))
        upsample_factor = np.array(upsample_factor, dtype=np.float64)
        normalization = (src_freq.size * upsample_factor ** 2)
        # Matrix multiply DFT around the current shift estimate
        sample_region_offset = dftshift - shifts * upsample_factor

        cross_correlation = _upsampled_dft(image_product.conj(),
                                           upsampled_region_size,
                                           upsample_factor,
                                           sample_region_offset).conj()
        cross_correlation /= normalization
        # Locate maximum and map back to original pixel grid
        maxima = np.array(np.unravel_index(
            np.argmax(np.abs(cross_correlation)),
            cross_correlation.shape),
            dtype=np.float64)
        maxima -= dftshift
        shifts = shifts + old_div(maxima, upsample_factor)
        CCmax = cross_correlation.max()
        src_amp = _upsampled_dft(src_freq * src_freq.conj(),
                                 1, upsample_factor)[0, 0]
        src_amp /= normalization
        target_amp = _upsampled_dft(target_freq * target_freq.conj(),
                                    1, upsample_factor)[0, 0]
        target_amp /= normalization

    # If its only one row or column the shift along that dimension has no
    # effect. We set to zero.
    for dim in range(src_freq.ndim):
        if shape[dim] == 1:
            shifts[dim] = 0

    return shifts, src_freq, _compute_phasediff(CCmax)

#%%

def apply_shifts_dft(src_freq, shifts, diffphase, is_freq=True, border_nan=True):
    """
    adapted from SIMA (https://github.com/losonczylab) and the
    scikit-image (http://scikit-image.org/) package.


    Unless otherwise specified by LICENSE.txt files in individual
    directories, all code is

    Copyright (C) 2011, the scikit-image team
    All rights reserved.

    Redistribution and use in source and binary forms, with or without
    modification, are permitted provided that the following conditions are
    met:

     1. Redistributions of source code must retain the above copyright
        notice, this list of conditions and the following disclaimer.
     2. Redistributions in binary form must reproduce the above copyright
        notice, this list of conditions and the following disclaimer in
        the documentation and/or other materials provided with the
        distribution.
     3. Neither the name of skimage nor the names of its contributors may be
        used to endorse or promote products derived from this software without
        specific prior written permission.

    THIS SOFTWARE IS PROVIDED BY THE AUTHOR ``AS IS'' AND ANY EXPRESS OR
    IMPLIED WARRANTIES, INCLUDING, BUT NOT LIMITED TO, THE IMPLIED
    WARRANTIES OF MERCHANTABILITY AND FITNESS FOR A PARTICULAR PURPOSE ARE
    DISCLAIMED. IN NO EVENT SHALL THE AUTHOR BE LIABLE FOR ANY DIRECT,
    INDIRECT, INCIDENTAL, SPECIAL, EXEMPLARY, OR CONSEQUENTIAL DAMAGES
    (INCLUDING, BUT NOT LIMITED TO, PROCUREMENT OF SUBSTITUTE GOODS OR
    SERVICES; LOSS OF USE, DATA, OR PROFITS; OR BUSINESS INTERRUPTION)
    HOWEVER CAUSED AND ON ANY THEORY OF LIABILITY, WHETHER IN CONTRACT,
    STRICT LIABILITY, OR TORT (INCLUDING NEGLIGENCE OR OTHERWISE) ARISING
    IN ANY WAY OUT OF THE USE OF THIS SOFTWARE, EVEN IF ADVISED OF THE
    POSSIBILITY OF SUCH DAMAGE.
    Args:
        apply shifts using inverse dft
        src_freq: ndarray
            if is_freq it is fourier transform image else original image
        shifts: shifts to apply
        diffphase: comes from the register_translation output
    """

    is3D = len(src_freq.shape) == 3
    if not is_freq:
        if is3D:
            src_freq = np.fft.fftn(src_freq)
        else:
            src_freq = np.dstack([np.real(src_freq), np.imag(src_freq)])
            src_freq = fftn(src_freq, flags=cv2.DFT_COMPLEX_OUTPUT + cv2.DFT_SCALE)
            src_freq = src_freq[:, :, 0] + 1j * src_freq[:, :, 1]
            src_freq = np.array(src_freq, dtype=np.complex128, copy=False)

    if not is3D:
        shifts = shifts[::-1]
        nc, nr = np.shape(src_freq)
        Nr = ifftshift(np.arange(-np.fix(nr/2.), np.ceil(nr/2.)))
        Nc = ifftshift(np.arange(-np.fix(nc/2.), np.ceil(nc/2.)))
        Nr, Nc = np.meshgrid(Nr, Nc)
        Greg = src_freq * np.exp(1j * 2 * np.pi *
                                 (-shifts[0] * 1. * Nr / nr - shifts[1] * 1. * Nc / nc))
    else:
        #shifts = np.array([*shifts[:-1][::-1],shifts[-1]])
        shifts = np.array(list(shifts[:-1][::-1]) + [shifts[-1]])
        nc, nr, nd = np.array(np.shape(src_freq), dtype=float)
        Nr = ifftshift(np.arange(-np.fix(nr / 2.), np.ceil(nr / 2.)))
        Nc = ifftshift(np.arange(-np.fix(nc / 2.), np.ceil(nc / 2.)))
        Nd = ifftshift(np.arange(-np.fix(nd / 2.), np.ceil(nd / 2.)))
        Nr, Nc, Nd = np.meshgrid(Nr, Nc, Nd)
        Greg = src_freq * np.exp(-1j * 2 * np.pi *
                                 (-shifts[0] * Nr / nr - shifts[1] * Nc / nc -
                                  shifts[2] * Nd / nd))

    Greg = Greg.dot(np.exp(1j * diffphase))
    if is3D:
        new_img = np.real(np.fft.ifftn(Greg))
    else:
        Greg = np.dstack([np.real(Greg), np.imag(Greg)])
        new_img = ifftn(Greg)[:, :, 0]

    if border_nan is not False:
        max_w, max_h, min_w, min_h = 0, 0, 0, 0
        max_h, max_w = np.ceil(np.maximum(
            (max_h, max_w), shifts[:2])).astype(np.int)
        min_h, min_w = np.floor(np.minimum(
            (min_h, min_w), shifts[:2])).astype(np.int)
        if is3D:
            max_d = np.ceil(np.maximum(0, shifts[2])).astype(np.int)
            min_d = np.floor(np.minimum(0, shifts[2])).astype(np.int)
        if border_nan is True:
            new_img[:max_h, :] = np.nan
            if min_h < 0:
                new_img[min_h:, :] = np.nan
            new_img[:, :max_w] = np.nan
            if min_w < 0:
                new_img[:, min_w:] = np.nan
            if is3D:
                new_img[:, :, :max_d] = np.nan
                if min_d < 0:
                    new_img[:, :, min_d:] = np.nan
        elif border_nan == 'min':
            min_ = np.nanmin(new_img)
            new_img[:max_h, :] = min_
            if min_h < 0:
                new_img[min_h:, :] = min_
            new_img[:, :max_w] = min_
            if min_w < 0:
                new_img[:, min_w:] = min_
            if is3D:
                new_img[:, :, :max_d] = min_
                if min_d < 0:
                    new_img[:, :, min_d:] = min_
        elif border_nan == 'copy':
            new_img[:max_h] = new_img[max_h]
            if min_h < 0:
                new_img[min_h:] = new_img[min_h-1]
            if max_w > 0:
                new_img[:, :max_w] = new_img[:, max_w, np.newaxis]
            if min_w < 0:
                new_img[:, min_w:] = new_img[:, min_w-1, np.newaxis]
            if is3D:
                if max_d > 0:
                    new_img[:, :, :max_d] = new_img[:, :, max_d, np.newaxis]
                if min_d < 0:
                    new_img[:, :, min_d:] = new_img[:, :, min_d-1, np.newaxis]

    return new_img


#%%
def sliding_window(image, overlaps, strides):
    """ efficiently and lazily slides a window across the image

    Args: 
        img:ndarray 2D
            image that needs to be slices

        windowSize: tuple
            dimension of the patch

        strides: tuple
            stride in each dimension

     Returns:
         iterator containing five items
              dim_1, dim_2 coordinates in the patch grid
              x, y: bottom border of the patch in the original matrix

              patch: the patch
     """
    windowSize = np.add(overlaps, strides)
    range_1 = list(range(
        0, image.shape[0] - windowSize[0], strides[0])) + [image.shape[0] - windowSize[0]]
    range_2 = list(range(
        0, image.shape[1] - windowSize[1], strides[1])) + [image.shape[1] - windowSize[1]]
    for dim_1, x in enumerate(range_1):
        for dim_2, y in enumerate(range_2):
            # yield the current window
            yield (dim_1, dim_2, x, y, image[x:x + windowSize[0], y:y + windowSize[1]])

def sliding_window_3d(image, overlaps, strides):
    """ efficiently and lazily slides a window across the image

    Args: 
        img:ndarray 3D
            image that needs to be slices

        windowSize: tuple
            dimension of the patch

        strides: tuple
            stride in each dimension

     Returns:
         iterator containing seven items
              dim_1, dim_2, dim_3 coordinates in the patch grid
              x, y, z: bottom border of the patch in the original matrix

              patch: the patch
     """
    windowSize = np.add(overlaps, strides)
    range_1 = list(range(
        0, image.shape[0] - windowSize[0], strides[0])) + [image.shape[0] - windowSize[0]]
    range_2 = list(range(
        0, image.shape[1] - windowSize[1], strides[1])) + [image.shape[1] - windowSize[1]]
    range_3 = list(range(
        0, image.shape[2] - windowSize[2], strides[2])) + [image.shape[2] - windowSize[2]]
    for dim_1, x in enumerate(range_1):
        for dim_2, y in enumerate(range_2):
            for dim_3, z in enumerate(range_3):
                # yield the current window
                yield (dim_1, dim_2, dim_3, x, y, z, image[x:x + windowSize[0], y:y + windowSize[1], z:z + windowSize[2]])

def iqr(a):
    return np.percentile(a, 75) - np.percentile(a, 25)

def create_weight_matrix_for_blending(img, overlaps, strides):
    """ create a matrix that is used to normalize the intersection of the stiched patches

    Args:
        img: original image, ndarray

        shapes, overlaps, strides:  tuples
            shapes, overlaps and strides of the patches

    Returns:
        weight_mat: normalizing weight matrix
    """
    shapes = np.add(strides, overlaps)

    max_grid_1, max_grid_2 = np.max(
        np.array([it[:2] for it in sliding_window(img, overlaps, strides)]), 0)

    for grid_1, grid_2, _, _, _ in sliding_window(img, overlaps, strides):

        weight_mat = np.ones(shapes)

        if grid_1 > 0:
            weight_mat[:overlaps[0], :] = np.linspace(
                0, 1, overlaps[0])[:, None]
        if grid_1 < max_grid_1:
            weight_mat[-overlaps[0]:,
                       :] = np.linspace(1, 0, overlaps[0])[:, None]
        if grid_2 > 0:
            weight_mat[:, :overlaps[1]] = weight_mat[:, :overlaps[1]
                                                     ] * np.linspace(0, 1, overlaps[1])[None, :]
        if grid_2 < max_grid_2:
            weight_mat[:, -overlaps[1]:] = weight_mat[:, -
                                                      overlaps[1]:] * np.linspace(1, 0, overlaps[1])[None, :]

        yield weight_mat

def high_pass_filter_space(img_orig, gSig_filt):
    ksize = tuple([(3 * i) // 2 * 2 + 1 for i in gSig_filt])
    ker = cv2.getGaussianKernel(ksize[0], gSig_filt[0])
    ker2D = ker.dot(ker.T)
    nz = np.nonzero(ker2D >= ker2D[:, 0].max())
    zz = np.nonzero(ker2D < ker2D[:, 0].max())
    ker2D[nz] -= ker2D[nz].mean()
    ker2D[zz] = 0
    return cv2.filter2D(np.array(img_orig, dtype=np.float32), -1, ker2D, borderType=cv2.BORDER_REFLECT)

def tile_and_correct(img, template, strides, overlaps, max_shifts, newoverlaps=None, newstrides=None, upsample_factor_grid=4,
                     upsample_factor_fft=10, show_movie=False, max_deviation_rigid=2, add_to_movie=0, shifts_opencv=False, gSig_filt=None,
                     use_cuda=False, border_nan=True):
    """ perform piecewise rigid motion correction iteration, by
        1) dividing the FOV in patches
        2) motion correcting each patch separately
        3) upsampling the motion correction vector field
        4) stiching back together the corrected subpatches

    Args:
        img: ndaarray 2D
            image to correct

        template: ndarray
            reference image

        strides: tuple
            strides of the patches in which the FOV is subdivided

        overlaps: tuple
            amount of pixel overlaping between patches along each dimension

        max_shifts: tuple
            max shifts in x and y

        newstrides:tuple
            strides between patches along each dimension when upsampling the vector fields

        newoverlaps:tuple
            amount of pixel overlaping between patches along each dimension when upsampling the vector fields

        upsample_factor_grid: int
            if newshapes or newstrides are not specified this is inferred upsampling by a constant factor the cvector field

        upsample_factor_fft: int
            resolution of fractional shifts

        show_movie: boolean whether to visualize the original and corrected frame during motion correction

        max_deviation_rigid: int
            maximum deviation in shifts of each patch from the rigid shift (should not be large)

        add_to_movie: if movie is too negative the correction might have some issues. In this case it is good to add values so that it is non negative most of the times

        filt_sig_size: tuple
            standard deviation and size of gaussian filter to center filter data in case of one photon imaging data

        use_cuda : bool, optional
            Use skcuda.fft (if available). Default: False

        border_nan : bool or string, optional
            specifies how to deal with borders. (True, False, 'copy', 'min')

    Returns:
        (new_img, total_shifts, start_step, xy_grid)
            new_img: ndarray, corrected image


    """

    img = img.astype(np.float64).copy()
    template = template.astype(np.float64).copy()

    if gSig_filt is not None:

        img_orig = img.copy()
        img = high_pass_filter_space(img_orig, gSig_filt)

    img = img + add_to_movie
    template = template + add_to_movie

    # compute rigid shifts
    rigid_shts, sfr_freq, diffphase = register_translation(
        img, template, upsample_factor=upsample_factor_fft, max_shifts=max_shifts, use_cuda=use_cuda)

    if max_deviation_rigid == 0:

        if shifts_opencv:
            if gSig_filt is not None:
                img = img_orig

            new_img = apply_shift_iteration(
                img, (-rigid_shts[0], -rigid_shts[1]), border_nan=border_nan)

        else:

            if gSig_filt is not None:
                raise Exception(
                    'The use of FFT and filtering options have not been tested. Set opencv=True')

            new_img = apply_shifts_dft(
                sfr_freq, (-rigid_shts[0], -rigid_shts[1]), diffphase, border_nan=border_nan)

        return new_img - add_to_movie, (-rigid_shts[0], -rigid_shts[1]), None, None
    else:
        # extract patches
        templates = [
            it[-1] for it in sliding_window(template, overlaps=overlaps, strides=strides)]
        xy_grid = [(it[0], it[1]) for it in sliding_window(
            template, overlaps=overlaps, strides=strides)]
        num_tiles = np.prod(np.add(xy_grid[-1], 1))
        imgs = [it[-1]
                for it in sliding_window(img, overlaps=overlaps, strides=strides)]
        dim_grid = tuple(np.add(xy_grid[-1], 1))

        if max_deviation_rigid is not None:

            lb_shifts = np.ceil(np.subtract(
                rigid_shts, max_deviation_rigid)).astype(int)
            ub_shifts = np.floor(
                np.add(rigid_shts, max_deviation_rigid)).astype(int)

        else:

            lb_shifts = None
            ub_shifts = None

        # extract shifts for each patch
        shfts_et_all = [register_translation(
            a, b, c, shifts_lb=lb_shifts, shifts_ub=ub_shifts, max_shifts=max_shifts, use_cuda=use_cuda) for a, b, c in zip(
            imgs, templates, [upsample_factor_fft] * num_tiles)]
        shfts = [sshh[0] for sshh in shfts_et_all]
        diffs_phase = [sshh[2] for sshh in shfts_et_all]
        # create a vector field
        shift_img_x = np.reshape(np.array(shfts)[:, 0], dim_grid)
        shift_img_y = np.reshape(np.array(shfts)[:, 1], dim_grid)
        diffs_phase_grid = np.reshape(np.array(diffs_phase), dim_grid)

        if shifts_opencv:
            if gSig_filt is not None:
                img = img_orig

            dims = img.shape
            x_grid, y_grid = np.meshgrid(np.arange(0., dims[1]).astype(
                np.float32), np.arange(0., dims[0]).astype(np.float32))
            m_reg = cv2.remap(img, cv2.resize(shift_img_y.astype(np.float32), dims[::-1]) + x_grid,
                              cv2.resize(shift_img_x.astype(np.float32), dims[::-1]) + y_grid,
                              cv2.INTER_CUBIC, borderMode=cv2.BORDER_REPLICATE)
                             # borderValue=add_to_movie)
            total_shifts = [
                    (-x, -y) for x, y in zip(shift_img_x.reshape(num_tiles), shift_img_y.reshape(num_tiles))]
            return m_reg - add_to_movie, total_shifts, None, None

        # create automatically upsample parameters if not passed
        if newoverlaps is None:
            newoverlaps = overlaps
        if newstrides is None:
            newstrides = tuple(
                np.round(np.divide(strides, upsample_factor_grid)).astype(np.int))

        newshapes = np.add(newstrides, newoverlaps)

        imgs = [it[-1]
                for it in sliding_window(img, overlaps=newoverlaps, strides=newstrides)]

        xy_grid = [(it[0], it[1]) for it in sliding_window(
            img, overlaps=newoverlaps, strides=newstrides)]

        start_step = [(it[2], it[3]) for it in sliding_window(
            img, overlaps=newoverlaps, strides=newstrides)]

        dim_new_grid = tuple(np.add(xy_grid[-1], 1))

        shift_img_x = cv2.resize(
            shift_img_x, dim_new_grid[::-1], interpolation=cv2.INTER_CUBIC)
        shift_img_y = cv2.resize(
            shift_img_y, dim_new_grid[::-1], interpolation=cv2.INTER_CUBIC)
        diffs_phase_grid_us = cv2.resize(
            diffs_phase_grid, dim_new_grid[::-1], interpolation=cv2.INTER_CUBIC)

        num_tiles = np.prod(dim_new_grid)

        max_shear = np.percentile(
            [np.max(np.abs(np.diff(ssshh, axis=xxsss))) for ssshh, xxsss in itertools.product(
                [shift_img_x, shift_img_y], [0, 1])], 75)

        total_shifts = [
            (-x, -y) for x, y in zip(shift_img_x.reshape(num_tiles), shift_img_y.reshape(num_tiles))]
        total_diffs_phase = [
            dfs for dfs in diffs_phase_grid_us.reshape(num_tiles)]

        if gSig_filt is not None:
            raise Exception(
                'The use of FFT and filtering options have not been tested. Set opencv=True')

        imgs = [apply_shifts_dft(im, (
            sh[0], sh[1]), dffphs, is_freq=False, border_nan=border_nan) for im, sh, dffphs in zip(
            imgs, total_shifts, total_diffs_phase)]

        normalizer = np.zeros_like(img) * np.nan
        new_img = np.zeros_like(img) * np.nan

        weight_matrix = create_weight_matrix_for_blending(
            img, newoverlaps, newstrides)

        if max_shear < 0.5:
            for (x, y), (_, _), im, (_, _), weight_mat in zip(start_step, xy_grid, imgs, total_shifts, weight_matrix):

                prev_val_1 = normalizer[x:x + newshapes[0], y:y + newshapes[1]]

                normalizer[x:x + newshapes[0], y:y + newshapes[1]] = np.nansum(
                    np.dstack([~np.isnan(im) * 1 * weight_mat, prev_val_1]), -1)
                prev_val = new_img[x:x + newshapes[0], y:y + newshapes[1]]
                new_img[x:x + newshapes[0], y:y + newshapes[1]
                        ] = np.nansum(np.dstack([im * weight_mat, prev_val]), -1)

            new_img = old_div(new_img, normalizer)

        else:  # in case the difference in shift between neighboring patches is larger than 0.5 pixels we do not interpolate in the overlaping area
            half_overlap_x = np.int(newoverlaps[0] / 2)
            half_overlap_y = np.int(newoverlaps[1] / 2)
            for (x, y), (idx_0, idx_1), im, (_, _), weight_mat in zip(start_step, xy_grid, imgs, total_shifts, weight_matrix):

                if idx_0 == 0:
                    x_start = x
                else:
                    x_start = x + half_overlap_x

                if idx_1 == 0:
                    y_start = y
                else:
                    y_start = y + half_overlap_y

                x_end = x + newshapes[0]
                y_end = y + newshapes[1]
                new_img[x_start:x_end,
                        y_start:y_end] = im[x_start - x:, y_start - y:]

        if show_movie:
            img = apply_shifts_dft(
                sfr_freq, (-rigid_shts[0], -rigid_shts[1]), diffphase, border_nan=border_nan)
            img_show = np.vstack([new_img, img])

            img_show = cv2.resize(img_show, None, fx=1, fy=1)

            cv2.imshow('frame', old_div(img_show, np.percentile(template, 99)))
            cv2.waitKey(int(1. / 500 * 1000))

        else:
            try:
                cv2.destroyAllWindows()
            except:
                pass
        return new_img - add_to_movie, total_shifts, start_step, xy_grid

#%%        
def tile_and_correct_3d(img, template, strides, overlaps, max_shifts, newoverlaps=None, newstrides=None, upsample_factor_grid=4,
                     upsample_factor_fft=10, show_movie=False, max_deviation_rigid=2, add_to_movie=0, shifts_opencv=False, gSig_filt=None,
                     use_cuda=False, border_nan=True):
    """ perform piecewise rigid motion correction iteration, by
        1) dividing the FOV in patches
        2) motion correcting each patch separately
        3) upsampling the motion correction vector field
        4) stiching back together the corrected subpatches

    Args:
        img: ndaarray 3D
            image to correct

        template: ndarray
            reference image

        strides: tuple
            strides of the patches in which the FOV is subdivided

        overlaps: tuple
            amount of pixel overlaping between patches along each dimension

        max_shifts: tuple
            max shifts in x, y, and z

        newstrides:tuple
            strides between patches along each dimension when upsampling the vector fields

        newoverlaps:tuple
            amount of pixel overlaping between patches along each dimension when upsampling the vector fields

        upsample_factor_grid: int
            if newshapes or newstrides are not specified this is inferred upsampling by a constant factor the cvector field

        upsample_factor_fft: int
            resolution of fractional shifts

        show_movie: boolean whether to visualize the original and corrected frame during motion correction

        max_deviation_rigid: int
            maximum deviation in shifts of each patch from the rigid shift (should not be large)

        add_to_movie: if movie is too negative the correction might have some issues. In this case it is good to add values so that it is non negative most of the times

        filt_sig_size: tuple
            standard deviation and size of gaussian filter to center filter data in case of one photon imaging data

        use_cuda : bool, optional
            Use skcuda.fft (if available). Default: False

        border_nan : bool or string, optional
            specifies how to deal with borders. (True, False, 'copy', 'min')

    Returns:
        (new_img, total_shifts, start_step, xyz_grid)
            new_img: ndarray, corrected image


    """

    img = img.astype(np.float64).copy()
    template = template.astype(np.float64).copy()

    if gSig_filt is not None:

        img_orig = img.copy()
        img = high_pass_filter_space(img_orig, gSig_filt)

    img = img + add_to_movie
    template = template + add_to_movie

    # compute rigid shifts
    rigid_shts, sfr_freq, diffphase = register_translation_3d(
        img, template, upsample_factor=upsample_factor_fft, max_shifts=max_shifts)

    if max_deviation_rigid == 0: # if rigid shifts only

#        if shifts_opencv:
            # NOTE: opencv does not support 3D operations - skimage is used instead
 #       else:

        if gSig_filt is not None:
            raise Exception(
                'The use of FFT and filtering options have not been tested. Set opencv=True')

        new_img = apply_shifts_dft( # TODO: check
            sfr_freq, (rigid_shts[0], rigid_shts[1], rigid_shts[2]), diffphase, border_nan=border_nan)

        return new_img - add_to_movie, (-rigid_shts[0], -rigid_shts[1], -rigid_shts[2]), None, None
    else:
        # extract patches
        templates = [
            it[-1] for it in sliding_window_3d(template, overlaps=overlaps, strides=strides)]
        xyz_grid = [(it[0], it[1], it[2]) for it in sliding_window_3d(
            template, overlaps=overlaps, strides=strides)]
        num_tiles = np.prod(np.add(xyz_grid[-1], 1))
        imgs = [it[-1]
                for it in sliding_window_3d(img, overlaps=overlaps, strides=strides)]
        dim_grid = tuple(np.add(xyz_grid[-1], 1))

        if max_deviation_rigid is not None:

            lb_shifts = np.ceil(np.subtract(
                rigid_shts, max_deviation_rigid)).astype(int)
            ub_shifts = np.floor(
                np.add(rigid_shts, max_deviation_rigid)).astype(int)

        else:

            lb_shifts = None
            ub_shifts = None

        # extract shifts for each patch
        shfts_et_all = [register_translation_3d(
            a, b, c, shifts_lb=lb_shifts, shifts_ub=ub_shifts, max_shifts=max_shifts) for a, b, c in zip(
            imgs, templates, [upsample_factor_fft] * num_tiles)]
        shfts = [sshh[0] for sshh in shfts_et_all]
        diffs_phase = [sshh[2] for sshh in shfts_et_all]
        # create a vector field
        shift_img_x = np.reshape(np.array(shfts)[:, 0], dim_grid)
        shift_img_y = np.reshape(np.array(shfts)[:, 1], dim_grid)
        shift_img_z = np.reshape(np.array(shfts)[:, 2], dim_grid)
        diffs_phase_grid = np.reshape(np.array(diffs_phase), dim_grid)

        #  shifts_opencv doesn't make sense here- replace with shifts_skimage
        if shifts_opencv:
            if gSig_filt is not None:
                img = img_orig

            dims = img.shape
            x_grid, y_grid, z_grid = np.meshgrid(np.arange(0., dims[1]).astype(
                np.float32), np.arange(0., dims[0]).astype(np.float32),
                np.arange(0., dims[2]).astype(np.float32))
            m_reg = warp_sk(img, np.stack((resize_sk(shift_img_x.astype(np.float32), dims) + y_grid,
                              resize_sk(shift_img_y.astype(np.float32), dims) + x_grid,
                              resize_sk(shift_img_z.astype(np.float32), dims) + z_grid),axis=0),
                              order=3, mode='constant')
                             # borderValue=add_to_movie)
            total_shifts = [
                    (-x, -y, z) for x, y, z in zip(shift_img_x.reshape(num_tiles), shift_img_y.reshape(num_tiles), shift_img_z.reshape(num_tiles))]
            return m_reg - add_to_movie, total_shifts, None, None

        # create automatically upsample parameters if not passed
        if newoverlaps is None:
            newoverlaps = overlaps
        if newstrides is None:
            newstrides = tuple(
                np.round(np.divide(strides, upsample_factor_grid)).astype(np.int))

        newshapes = np.add(newstrides, newoverlaps)

        imgs = [it[-1]
                for it in sliding_window_3d(img, overlaps=newoverlaps, strides=newstrides)]

        xyz_grid = [(it[0], it[1], it[2]) for it in sliding_window_3d(
            img, overlaps=newoverlaps, strides=newstrides)]

        start_step = [(it[3], it[4], it[5]) for it in sliding_window_3d(
            img, overlaps=newoverlaps, strides=newstrides)]

        dim_new_grid = tuple(np.add(xyz_grid[-1], 1))

        shift_img_x = resize_sk(
            shift_img_x, dim_new_grid[::-1], order=3)
        shift_img_y = resize_sk(
            shift_img_y, dim_new_grid[::-1], order=3)
        shift_img_z = resize_sk(
            shift_img_z, dim_new_grid[::-1], order=3)
        diffs_phase_grid_us = resize_sk(
            diffs_phase_grid, dim_new_grid[::-1], order=3)

        num_tiles = np.prod(dim_new_grid)

        # what dimension shear should be looked at? shearing for 3d point scanning happens in y and z but no for plane-scanning
        max_shear = np.percentile(
            [np.max(np.abs(np.diff(ssshh, axis=xxsss))) for ssshh, xxsss in itertools.product(
                [shift_img_x, shift_img_y], [0, 1])], 75)

        total_shifts = [
            (-x, -y, -z) for x, y, z in zip(shift_img_x.reshape(num_tiles), shift_img_y.reshape(num_tiles), shift_img_z.reshape(num_tiles))]
        total_diffs_phase = [
            dfs for dfs in diffs_phase_grid_us.reshape(num_tiles)]

        if gSig_filt is not None:
            raise Exception(
                'The use of FFT and filtering options have not been tested. Set opencv=True')

        imgs = [apply_shifts_dft(im, (
            sh[0], sh[1], sh[2]), dffphs, is_freq=False, border_nan=border_nan) for im, sh, dffphs in zip(
            imgs, total_shifts, total_diffs_phase)]

        normalizer = np.zeros_like(img) * np.nan
        new_img = np.zeros_like(img) * np.nan

        weight_matrix = create_weight_matrix_for_blending(
            img, newoverlaps, newstrides)

        if max_shear < 0.5:
            for (x, y, z), (_, _, _), im, (_, _, _), weight_mat in zip(start_step, xyz_grid, imgs, total_shifts, weight_matrix):

                prev_val_1 = normalizer[x:x + newshapes[0], y:y + newshapes[1], z:z + newshapes[2]]

                normalizer[x:x + newshapes[0], y:y + newshapes[1], z:z + newshapes[2]] = np.nansum(
                    np.dstack([~np.isnan(im) * 1 * weight_mat, prev_val_1]), -1)
                prev_val = new_img[x:x + newshapes[0], y:y + newshapes[1], z:z + newshapes[2]]
                new_img[x:x + newshapes[0], y:y + newshapes[1], z:z + newshapes[2]
                        ] = np.nansum(np.dstack([im * weight_mat, prev_val]), -1)

            new_img = old_div(new_img, normalizer)

        else:  # in case the difference in shift between neighboring patches is larger than 0.5 pixels we do not interpolate in the overlaping area
            half_overlap_x = np.int(newoverlaps[0] / 2)
            half_overlap_y = np.int(newoverlaps[1] / 2)
            half_overlap_z = np.int(newoverlaps[2] / 2)
            
            for (x, y, z), (idx_0, idx_1, idx_2), im, (_, _, _), weight_mat in zip(start_step, xyz_grid, imgs, total_shifts, weight_matrix):

                if idx_0 == 0:
                    x_start = x
                else:
                    x_start = x + half_overlap_x

                if idx_1 == 0:
                    y_start = y
                else:
                    y_start = y + half_overlap_y

                if idx_2 == 0:
                    z_start = z
                else:
                    z_start = z + half_overlap_z

                x_end = x + newshapes[0]
                y_end = y + newshapes[1]
                z_end = z + newshapes[2]
                new_img[x_start:x_end,y_start:y_end,
                        z_start:z_end] = im[x_start - x:, y_start - y:, z_start -z:]

        if show_movie:
            img = apply_shifts_dft(
                sfr_freq, (-rigid_shts[0], -rigid_shts[1], -rigid_shts[2]), diffphase, border_nan=border_nan)
            img_show = np.vstack([new_img, img])

            img_show = resize_sk(img_show, None, fx=1, fy=1, fz=1)

            cv2.imshow('frame', old_div(img_show, np.percentile(template, 99)))
            cv2.waitKey(int(1. / 500 * 1000))

        else:
            try:
                cv2.destroyAllWindows()
            except:
                pass
        return new_img - add_to_movie, total_shifts, start_step, xyz_grid
#%%

def compute_flow_single_frame(frame, templ, pyr_scale=.5, levels=3, winsize=100, iterations=15, poly_n=5,
                              poly_sigma=1.2 / 5, flags=0):
    flow = cv2.calcOpticalFlowFarneback(
        templ, frame, None, pyr_scale, levels, winsize, iterations, poly_n, poly_sigma, flags)
    return flow
#%%


def compute_metrics_motion_correction(fname, final_size_x, final_size_y, swap_dim, pyr_scale=.5, levels=3,
                                      winsize=100, iterations=15, poly_n=5, poly_sigma=1.2 / 5, flags=0,
                                      play_flow=False, resize_fact_flow=.2, template=None):
    #todo: todocument
    # cv2.OPTFLOW_FARNEBACK_GAUSSIAN
    import scipy
    vmin, vmax = -1, 1
    m = cm.load(fname)

    max_shft_x = np.int(np.ceil((np.shape(m)[1] - final_size_x) / 2))
    max_shft_y = np.int(np.ceil((np.shape(m)[2] - final_size_y) / 2))
    max_shft_x_1 = - ((np.shape(m)[1] - max_shft_x) - (final_size_x))
    max_shft_y_1 = - ((np.shape(m)[2] - max_shft_y) - (final_size_y))
    if max_shft_x_1 == 0:
        max_shft_x_1 = None

    if max_shft_y_1 == 0:
        max_shft_y_1 = None
    logging.info([max_shft_x, max_shft_x_1, max_shft_y, max_shft_y_1])
    m = m[:, max_shft_x:max_shft_x_1, max_shft_y:max_shft_y_1]
    if np.sum(np.isnan(m)) > 0:
        logging.info(m.shape)
        logging.warning('Movie contains NaN')
        raise Exception('Movie contains NaN')

    logging.debug('Local correlations..')
    img_corr = m.local_correlations(eight_neighbours=True, swap_dim=swap_dim)
    logging.debug(m.shape)
    if template is None:
        tmpl = cm.motion_correction.bin_median(m)
    else:
        tmpl = template

    logging.debug('Compute Smoothness.. ')
    smoothness = np.sqrt(
        np.sum(np.sum(np.array(np.gradient(np.mean(m, 0)))**2, 0)))
    smoothness_corr = np.sqrt(
        np.sum(np.sum(np.array(np.gradient(img_corr))**2, 0)))

    logging.debug('Compute correlations.. ')
    correlations = []
    count = 0
    for fr in m:
        if count % 100 == 0:
            logging.debug(count)

        count += 1
        correlations.append(scipy.stats.pearsonr(
            fr.flatten(), tmpl.flatten())[0])

    logging.info('Compute optical flow .. ')

    m = m.resize(1, 1, resize_fact_flow)
    norms = []
    flows = []
    count = 0
    for fr in m:
        if count % 100 == 0:
            logging.debug(count)

        count += 1
        flow = cv2.calcOpticalFlowFarneback(
            tmpl, fr, None, pyr_scale, levels, winsize, iterations, poly_n, poly_sigma, flags)

        if play_flow:
            pl.subplot(1, 3, 1)
            pl.cla()
            pl.imshow(fr, vmin=0, vmax=300, cmap='gray')
            pl.title('movie')
            pl.subplot(1, 3, 3)
            pl.cla()
            pl.imshow(flow[:, :, 1], vmin=vmin, vmax=vmax)
            pl.title('y_flow')

            pl.subplot(1, 3, 2)
            pl.cla()
            pl.imshow(flow[:, :, 0], vmin=vmin, vmax=vmax)
            pl.title('x_flow')
            pl.pause(.05)

        n = np.linalg.norm(flow)
        flows.append(flow)
        norms.append(n)

    np.savez(fname[:-4] + '_metrics', flows=flows, norms=norms, correlations=correlations, smoothness=smoothness,
             tmpl=tmpl, smoothness_corr=smoothness_corr, img_corr=img_corr)
    return tmpl, correlations, flows, norms, smoothness


#%%
def motion_correct_batch_rigid(fname, max_shifts, dview=None, splits=56, num_splits_to_process=None, num_iter=1,
                               template=None, shifts_opencv=False, save_movie_rigid=False, add_to_movie=None,
                               nonneg_movie=False, gSig_filt=None, subidx=slice(None, None, 1), use_cuda=False,
                               border_nan=True, var_name_hdf5='mov', is3D=False, indices=(slice(None), slice(None))):
    """
    Function that perform memory efficient hyper parallelized rigid motion corrections while also saving a memory mappable file

    Args:
        fname: str
            name of the movie to motion correct. It should not contain nans. All the loadable formats from CaImAn are acceptable

        max_shifts: tuple
            x and y (and z if 3D) maximum allowed shifts

        dview: ipyparallel view
            used to perform parallel computing

        splits: int
            number of batches in which the movies is subdivided

        num_splits_to_process: int
            number of batches to process. when not None, the movie is not saved since only a random subset of batches will be processed

        num_iter: int
            number of iterations to perform. The more iteration the better will be the template.

        template: ndarray
            if a good approximation of the template to register is available, it can be used

        shifts_opencv: boolean
             toggle the shifts applied with opencv, if yes faster but induces some smoothing

        save_movie_rigid: boolean
             toggle save movie

        subidx: slice
            Indices to slice

        use_cuda : bool, optional
            Use skcuda.fft (if available). Default: False

        indices: tuple(slice), default: (slice(None), slice(None))
           Use that to apply motion correction only on a part of the FOV

    Returns:
         fname_tot_rig: str

         total_template:ndarray

         templates:list
              list of produced templates, one per batch

         shifts: list
              inferred rigid shifts to correct the movie

    Raises:
        Exception 'The movie contains nans. Nans are not allowed!'

    """

    dims, T = cm.source_extraction.cnmf.utilities.get_file_size(fname, var_name_hdf5=var_name_hdf5)
    Ts = np.arange(T)[subidx].shape[0]
    step = Ts // 10 if is3D else Ts // 50
    corrected_slicer = slice(subidx.start, subidx.stop, step + 1)
    m = cm.load(fname, var_name_hdf5=var_name_hdf5, subindices=corrected_slicer)

    if len(m.shape) < 3:
        m = cm.load(fname, var_name_hdf5=var_name_hdf5)
        m = m[corrected_slicer]
        logging.warning("Your original file was saved as a single page " +
                        "file. Consider saving it in multiple smaller files" +
                        "with size smaller than 4GB (if it is a .tif file)")

    if is3D:
        m = m[:, indices[0], indices[1], indices[2]]
    else:
        m = m[:, indices[0], indices[1]]

    if template is None:
        if gSig_filt is not None:
            m = cm.movie(
                np.array([high_pass_filter_space(m_, gSig_filt) for m_ in m]))
        if is3D:     
            # TODO - motion_correct_3d needs to be implemented in movies.py
            template = caiman.motion_correction.bin_median_3d(m) # motion_correct_3d has not been implemented yet - instead initialize to just median image
#            template = caiman.motion_correction.bin_median_3d(
#                    m.motion_correct_3d(max_shifts[2], max_shifts[1], max_shifts[0], template=None)[0])
        else:
            template = caiman.motion_correction.bin_median(
                    m.motion_correct(max_shifts[1], max_shifts[0], template=None)[0])

    new_templ = template
    if add_to_movie is None:
        add_to_movie = -np.min(template)

    if np.isnan(add_to_movie):
        logging.error('The movie contains NaNs. NaNs are not allowed!')
        raise Exception('The movie contains NaNs. NaNs are not allowed!')
    else:
        logging.debug('Adding to movie ' + str(add_to_movie))

    save_movie = False
    fname_tot_rig = None
    res_rig:List = []
    for iter_ in range(num_iter):
        logging.debug(iter_)
        old_templ = new_templ.copy()
        if iter_ == num_iter - 1:
            save_movie = save_movie_rigid
            logging.debug('saving!')


        if isinstance(fname, tuple):
            base_name=os.path.split(fname[0])[-1][:-4] + '_rig_'
        else:
            base_name=os.path.split(fname)[-1][:-4] + '_rig_'

        fname_tot_rig, res_rig = motion_correction_piecewise(fname, splits, strides=None, overlaps=None,
                                                             add_to_movie=add_to_movie, template=old_templ, max_shifts=max_shifts, max_deviation_rigid=0,
                                                             dview=dview, save_movie=save_movie, base_name=base_name, subidx = subidx,
                                                             num_splits=num_splits_to_process, shifts_opencv=shifts_opencv, nonneg_movie=nonneg_movie, gSig_filt=gSig_filt,
                                                             use_cuda=use_cuda, border_nan=border_nan, var_name_hdf5=var_name_hdf5, is3D=is3D,
                                                             indices=indices)
        if is3D:
            new_templ = np.nanmedian(np.stack([r[-1] for r in res_rig]), 0)           
        else:
            new_templ = np.nanmedian(np.dstack([r[-1] for r in res_rig]), -1)
        if gSig_filt is not None:
            new_templ = high_pass_filter_space(new_templ, gSig_filt)

#        logging.debug((old_div(np.linalg.norm(new_templ - old_templ), np.linalg.norm(old_templ))))

    total_template = new_templ
    templates = []
    shifts:List = []
    for rr in res_rig:
        shift_info, idxs, tmpl = rr
        templates.append(tmpl)
        shifts += [sh[0] for sh in shift_info[:len(idxs)]]
 #       shifts += [[sh[0][0], sh[0][1]] for sh in shift_info[:len(idxs)]]
 #       if is3D:
 #           shifts += [[sh[0][0], sh[0][1], sh[0][2]] for sh in shift_info[:len(idxs)]]            
 #       else:
 #           shifts += [[sh[0][0], sh[0][1]] for sh in shift_info[:len(idxs)]]

    return fname_tot_rig, total_template, templates, shifts

def motion_correct_batch_pwrigid(fname, max_shifts, strides, overlaps, add_to_movie, newoverlaps=None, newstrides=None,
                                 dview=None, upsample_factor_grid=4, max_deviation_rigid=3,
                                 splits=56, num_splits_to_process=None, num_iter=1,
                                 template=None, shifts_opencv=False, save_movie=False, nonneg_movie=False, gSig_filt=None,
                                 use_cuda=False, border_nan=True, var_name_hdf5='mov', is3D=False,
                                 indices=(slice(None), slice(None))):
    """
    Function that perform memory efficient hyper parallelized rigid motion corrections while also saving a memory mappable file

    Args:
        fname: str
            name of the movie to motion correct. It should not contain nans. All the loadable formats from CaImAn are acceptable

        strides: tuple
            strides of patches along x and y (and z if 3D)

        overlaps:
            overlaps of patches along x and y (and z if 3D). example: If strides = (64,64) and overlaps (32,32) patches will be (96,96)

        newstrides: tuple
            overlaps after upsampling

        newoverlaps: tuple
            strides after upsampling

        max_shifts: tuple
            x and y maximum allowed shifts (and z if 3D)

        dview: ipyparallel view
            used to perform parallel computing

        splits: int
            number of batches in which the movies is subdivided

        num_splits_to_process: int
            number of batches to process. when not None, the movie is not saved since only a random subset of batches will be processed

        num_iter: int
            number of iterations to perform. The more iteration the better will be the template.

        template: ndarray
            if a good approximation of the template to register is available, it can be used

        shifts_opencv: boolean
             toggle the shifts applied with opencv, if yes faster but induces some smoothing

        save_movie_rigid: boolean
             toggle save movie

        use_cuda : bool, optional
            Use skcuda.fft (if available). Default: False

        indices: tuple(slice), default: (slice(None), slice(None))
           Use that to apply motion correction only on a part of the FOV

    Returns:
        fname_tot_rig: str

        total_template:ndarray

        templates:list
            list of produced templates, one per batch

        shifts: list
            inferred rigid shifts to corrrect the movie

    Raises:
        Exception 'You need to initialize the template with a good estimate. See the motion'
                        '_correct_batch_rigid function'
    """
    if template is None:
        raise Exception('You need to initialize the template with a good estimate. See the motion'
                        '_correct_batch_rigid function')
    else:
        new_templ = template

    if np.isnan(add_to_movie):
        logging.error('The template contains NaNs. NaNs are not allowed!')
        raise Exception('The template contains NaNs. NaNs are not allowed!')
    else:
        logging.debug('Adding to movie ' + str(add_to_movie))

    for iter_ in range(num_iter):
        logging.debug(iter_)
        old_templ = new_templ.copy()

        if iter_ == num_iter - 1:
            save_movie = save_movie
            if save_movie:
<<<<<<< HEAD
                if isinstance(fname, tuple):
                    logging.debug('saving mmap of ' + fname[0] + 'to' +fname[-1])
                else:
                    logging.debug('saving mmap of ' + fname)

        if isinstance(fname, tuple):
            base_name=os.path.split(fname[0])[-1][:-4] + '_els_'
        else:
            base_name=os.path.split(fname)[-1][:-4] + '_els_'

=======
                logging.debug('saving mmap of ' + fname)
>>>>>>> 7148a1c5
        fname_tot_els, res_el = motion_correction_piecewise(fname, splits, strides, overlaps,
                                                            add_to_movie=add_to_movie, template=old_templ, max_shifts=max_shifts,
                                                            max_deviation_rigid=max_deviation_rigid,
                                                            newoverlaps=newoverlaps, newstrides=newstrides,
                                                            upsample_factor_grid=upsample_factor_grid, order='F', dview=dview, save_movie=save_movie,
                                                            base_name=base_name, num_splits=num_splits_to_process,
                                                            shifts_opencv=shifts_opencv, nonneg_movie=nonneg_movie, gSig_filt=gSig_filt,
                                                            use_cuda=use_cuda, border_nan=border_nan, var_name_hdf5=var_name_hdf5, is3D=is3D,
                                                            indices=indices)

        new_templ = np.nanmedian(np.dstack([r[-1] for r in res_el]), -1)
        if gSig_filt is not None:
            new_templ = high_pass_filter_space(new_templ, gSig_filt)

    total_template = new_templ
    templates = []
    x_shifts = []
    y_shifts = []
    z_shifts = []
    coord_shifts = []
    for rr in res_el:
        shift_info_chunk, idxs_chunk, tmpl_chunk = rr
        templates.append(tmpl_chunk)
        for shift_info, _ in zip(shift_info_chunk, idxs_chunk):
            if is3D:
                total_shift, _, xyz_grid = shift_info
                x_shifts.append(np.array([sh[0] for sh in total_shift]))
                y_shifts.append(np.array([sh[1] for sh in total_shift]))
                z_shifts.append(np.array([sh[2] for sh in total_shift]))
                coord_shifts.append(xyz_grid)
            else:
                total_shift, _, xy_grid = shift_info
                x_shifts.append(np.array([sh[0] for sh in total_shift]))
                y_shifts.append(np.array([sh[1] for sh in total_shift]))
                coord_shifts.append(xy_grid)

    return fname_tot_els, total_template, templates, x_shifts, y_shifts, z_shifts, coord_shifts


#%% in parallel
def tile_and_correct_wrapper(params):
    """Does motion correction on specified image frames

    Returns:
    shift_info:
    idxs:
    mean_img: mean over all frames of corrected image (to get individ frames, use out_fname to write them to disk)

    Notes:
    Also writes corrected frames to the mmap file specified by out_fname (if not None)

    """
    # todo todocument


    try:
        cv2.setNumThreads(0)
    except:
        pass  # 'Open CV is naturally single threaded'

    img_name, out_fname, idxs, shape_mov, template, strides, overlaps, max_shifts,\
        add_to_movie, max_deviation_rigid, upsample_factor_grid, newoverlaps, newstrides, \
        shifts_opencv, nonneg_movie, gSig_filt, is_fiji, use_cuda, border_nan, var_name_hdf5, \
        is3D, indices = params


    if isinstance(img_name,tuple):
        name, extension = os.path.splitext(img_name[0])[:2]
    else:
        name, extension = os.path.splitext(img_name)[:2]
    extension = extension.lower()
    shift_info = []

    imgs = cm.load(img_name, subindices=idxs, var_name_hdf5=var_name_hdf5,is3D=is3D)
    imgs = imgs[(slice(None),) + indices]
    mc = np.zeros(imgs.shape, dtype=np.float32)
    if not imgs[0].shape == template.shape:
        template = template[indices]
    for count, img in enumerate(imgs):
        if count % 10 == 0:
            logging.debug(count)
        if is3D:
            mc[count], total_shift, start_step, xyz_grid = tile_and_correct_3d(img[indices], template, strides, overlaps, max_shifts,
                                                                       add_to_movie=add_to_movie, newoverlaps=newoverlaps,
                                                                       newstrides=newstrides,
                                                                       upsample_factor_grid=upsample_factor_grid,
                                                                       upsample_factor_fft=10, show_movie=False,
                                                                       max_deviation_rigid=max_deviation_rigid,
                                                                       shifts_opencv=shifts_opencv, gSig_filt=gSig_filt,
                                                                       use_cuda=use_cuda, border_nan=border_nan)
            shift_info.append([total_shift, start_step, xyz_grid])
            
        else:
            mc[count], total_shift, start_step, xy_grid = tile_and_correct(img, template, strides, overlaps, max_shifts,
                                                                       add_to_movie=add_to_movie, newoverlaps=newoverlaps,
                                                                       newstrides=newstrides,
                                                                       upsample_factor_grid=upsample_factor_grid,
                                                                       upsample_factor_fft=10, show_movie=False,
                                                                       max_deviation_rigid=max_deviation_rigid,
                                                                       shifts_opencv=shifts_opencv, gSig_filt=gSig_filt,
                                                                       use_cuda=use_cuda, border_nan=border_nan)
            shift_info.append([total_shift, start_step, xy_grid])

    if out_fname is not None:
        outv = np.memmap(out_fname, mode='r+', dtype=np.float32,
                         shape=prepare_shape(shape_mov), order='F')
        if nonneg_movie:
            bias = np.float32(add_to_movie)
        else:
            bias = 0
        outv[:, idxs] = np.reshape(
            mc.astype(np.float32), (len(imgs), -1), order='F').T + bias
    new_temp = np.nanmean(mc, 0)
    new_temp[np.isnan(new_temp)] = np.nanmin(new_temp)
    return shift_info, idxs, new_temp

def motion_correction_piecewise(fname, splits, strides, overlaps, add_to_movie=0, template=None,
                                max_shifts=(12, 12), max_deviation_rigid=3, newoverlaps=None, newstrides=None,
                                upsample_factor_grid=4, order='F', dview=None, save_movie=True,
                                base_name=None, subidx = None, num_splits=None, shifts_opencv=False, nonneg_movie=False, gSig_filt=None,
                                use_cuda=False, border_nan=True, var_name_hdf5='mov', is3D=False,
                                indices=(slice(None), slice(None))):
    """

    """
    # todo todocument
    if isinstance(fname,tuple):
        name, extension = os.path.splitext(fname[0])[:2]
    else:
        name, extension = os.path.splitext(fname)[:2]
    extension = extension.lower()
    is_fiji = False

    dims, T = cm.source_extraction.cnmf.utilities.get_file_size(fname, var_name_hdf5=var_name_hdf5)
    z = np.zeros(dims)
    dims = z[indices].shape
    logging.debug('Number of Splits: {}'.format(splits))
    if type(splits) is int:
        if subidx is None:
            rng = range(T)
        else:
            rng = range(T)[subidx]

        idxs = np.array_split(list(rng), splits)

    else:
        idxs = splits
        save_movie = False
    if template is None:
        raise Exception('Not implemented')
    
    shape_mov = (np.prod(dims), T)
#    if is3D:
#        shape_mov = (d1 * d2 * d3, T)
#    else:
#        shape_mov = (d1 * d2, T)
    if num_splits is not None:
        idxs = np.array(idxs)[np.random.randint(0, len(idxs), num_splits)]
        save_movie = False
        #logging.warning('**** MOVIE NOT SAVED BECAUSE num_splits is not None ****')

    if save_movie:
        if base_name is None:
            base_name = os.path.split(fname)[1][:-4]
        fname_tot:Optional[str] = memmap_frames_filename(base_name, dims, T, order)
        if isinstance(fname,tuple):
            fname_tot = os.path.join(os.path.split(fname[0])[0], fname_tot)
        else:
            fname_tot = os.path.join(os.path.split(fname)[0], fname_tot)

        np.memmap(fname_tot, mode='w+', dtype=np.float32,
                  shape=prepare_shape(shape_mov), order=order)
        logging.info('Saving file as {}'.format(fname_tot))
    else:
        fname_tot = None

    pars = []
    for idx in idxs:
        logging.debug('Processing: frames: {}'.format(idx))
        pars.append([fname, fname_tot, idx, shape_mov, template, strides, overlaps, max_shifts, np.array(
            add_to_movie, dtype=np.float32), max_deviation_rigid, upsample_factor_grid,
            newoverlaps, newstrides, shifts_opencv, nonneg_movie, gSig_filt, is_fiji,
            use_cuda, border_nan, var_name_hdf5, is3D, indices])

    if dview is not None:
        logging.info('** Starting parallel motion correction **')
        if HAS_CUDA and use_cuda:
            res = dview.map(tile_and_correct_wrapper,pars)
            dview.map(close_cuda_process, range(len(pars)))
        elif 'multiprocessing' in str(type(dview)):
            res = dview.map_async(tile_and_correct_wrapper, pars).get(4294967)
        else:
            res = dview.map_sync(tile_and_correct_wrapper, pars)
        logging.info('** Finished parallel motion correction **')
    else:
        res = list(map(tile_and_correct_wrapper, pars))

    return fname_tot, res<|MERGE_RESOLUTION|>--- conflicted
+++ resolved
@@ -2831,7 +2831,7 @@
         if iter_ == num_iter - 1:
             save_movie = save_movie
             if save_movie:
-<<<<<<< HEAD
+
                 if isinstance(fname, tuple):
                     logging.debug('saving mmap of ' + fname[0] + 'to' +fname[-1])
                 else:
@@ -2842,9 +2842,6 @@
         else:
             base_name=os.path.split(fname)[-1][:-4] + '_els_'
 
-=======
-                logging.debug('saving mmap of ' + fname)
->>>>>>> 7148a1c5
         fname_tot_els, res_el = motion_correction_piecewise(fname, splits, strides, overlaps,
                                                             add_to_movie=add_to_movie, template=old_templ, max_shifts=max_shifts,
                                                             max_deviation_rigid=max_deviation_rigid,
