--- conflicted
+++ resolved
@@ -77,23 +77,7 @@
 base_folder = '/mnt/ceph/neuro/DataForPublications/DATA_PAPER_ELIFE/'
 # %% set some global parameters here
 # 'use_cases/edge-cutter/binary_cross_bootstrapped.json'
-<<<<<<< HEAD
-global_params = {'min_SNR': 1.2,       # minimum SNR when considering adding a new neuron
-                 'p': 1,               # order of indicator dynamics 
-                 'gnb': 2,             # number of background components
-                 'epochs': 2,          # number of passes over the data
-                 'rval_thr': 0.75,     # spatial correlation threshold
-                 'max_thr': 0.15,      # parameter for thresholding components when cleaning up shapes
-                 'mot_corr': False,    # flag for motion correction (set to False to compare directly on the same FOV)
-                 'min_num_trial': 10,  # maximum number of candidate components per frame
-                 'use_peak_max': True,
-                 'thresh_CNN_noisy': .65,  # CNN threshold for accepting a candidate component
-                 'sniper_mode': True,      # use the CNN for testing candidate components
-                 'update_freq': 500
-                 }
-
-params_movie = [{}] * 5  # set up list of dictionaries
-=======
+
 global_params = {
     'min_SNR': 1.2,            # minimum SNR when considering adding a new neuron
     'p': 1,                    # order of indicator dynamics
@@ -110,9 +94,6 @@
 }
 
 params_movie = [{}] * 5        # set up list of dictionaries
-
-# yapf: disable
->>>>>>> 622a4019
 
 # % neurofinder.00.00
 params_movie[0] = {
