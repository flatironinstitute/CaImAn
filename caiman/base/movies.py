# -*- coding: utf-8 -*-
"""
Created on Tue Jun 30 20:56:07 2015
@author: agiovann
Updated on Fri Aug 19 17:30:11 2016
@author: deep-introspection
"""

import cv2
import os
import sys
import scipy.ndimage
import scipy
import sklearn
import warnings
import numpy as np
import scipy as sp
from sklearn.decomposition import NMF, IncrementalPCA, FastICA
from sklearn.cluster import KMeans
from sklearn.metrics.pairwise import euclidean_distances
import pylab as plt
import h5py
import cPickle as cpk
from scipy.io import loadmat
from matplotlib import animation
import pylab as pl
from skimage.external.tifffile import imread
from tqdm import tqdm
import timeseries
# from ca_source_extraction.utilities import save_memmap,load_memmap

try:
    plt.ion()
except:
    1


from skimage.transform import warp, AffineTransform
from skimage.feature import match_template
from skimage import data

import timeseries as ts
from traces import trace
<<<<<<< HEAD
from visualization import display_animation
from ..motion_correction import apply_shift_online,motion_correct_online
=======
from caiman.utils import visualization

>>>>>>> 3fe6e195

class movie(ts.timeseries):
    """
    Class representing a movie. This class subclasses timeseries,
    that in turn subclasses ndarray

    movie(input_arr, fr=None,start_time=0,file_name=None, meta_data=None)

    Example of usage
    ----------
    input_arr = 3d ndarray
    fr=33; # 33 Hz
    start_time=0
    m=movie(input_arr, start_time=0,fr=33);

    Parameters
    ----------
    input_arr:  np.ndarray, 3D, (time,height,width)
    fr: frame rate
    start_time: time beginning movie, if None it is assumed 0
    meta_data: dictionary including any custom meta data
    file_name: name associated with the file (e.g. path to the original file)

    """
    # def __new__(cls, input_arr, fr=None, start_time=0,
    #             file_name=None, meta_data=None, **kwargs):
    def __new__(cls, input_arr, **kwargs):

        if (type(input_arr) is np.ndarray) or \
           (type(input_arr) is h5py._hl.dataset.Dataset) or\
           ('mmap' in str(type(input_arr))) or\
           ('tifffile' in str(type(input_arr))):
            # kwargs['start_time']=start_time;
            # kwargs['file_name']=file_name;
            # kwargs['meta_data']=meta_data;
            # kwargs['fr']=fr;
            return super(movie, cls).__new__(cls, input_arr, **kwargs)

        else:
            raise Exception('Input must be an ndarray, use load instead!')

    
    def motion_correction_online(self,max_shift_w=25,max_shift_h=25,init_frames_template=100,show_movie=False,bilateral_blur=False,template=None,min_count=1000):
        return motion_correct_online(self,max_shift_w=max_shift_w,max_shift_h=max_shift_h,init_frames_template=init_frames_template,show_movie=show_movie,bilateral_blur=bilateral_blur,template=template,min_count=min_count)
        
    def apply_shifts_online(self,xy_shifts,save_base_name=None):
        if save_base_name is None:
            return movie(apply_shift_online(self,xy_shifts,save_base_name=save_base_name),fr=self.fr)        
        else:
            return apply_shift_online(self,xy_shifts,save_base_name=save_base_name)        
    def motion_correct(self,
                       max_shift_w=5,
                       max_shift_h=5,
                       num_frames_template=None,
                       template=None,
                       method='opencv',
                       remove_blanks=False):

        '''
        Extract shifts and motion corrected movie automatically,
        for more control consider the functions extract_shifts and apply_shifts
        Disclaimer, it might change the object itself.

        Parameters
        ----------
        max_shift_w,max_shift_h: maximum pixel shifts allowed when correcting
                                 in the width and height direction
        template: if a good template for frame by frame correlation exists
                  it can be passed. If None it is automatically computed
        method: depends on what is installed 'opencv' or 'skimage'. 'skimage'
                is an order of magnitude slower
        num_frames_template: if only a subset of the movies needs to be loaded
                             for efficiency/speed reasons


        Returns
        -------
        self: motion corected movie, it might change the object itself
        shifts : tuple, contains x & y shifts and correlation with template
        xcorrs: cross correlation of the movies with the template
        template= the computed template
        '''

        # adjust the movie so that valuse are non negative
        
#        min_val = np.percentile(self, 8)
#        if min_val>0:
#            print "removing 8 percentile"
#            self = self-min_val
#        else:
#            min_val=0

        if template is None:  # if template is not provided it is created
            if num_frames_template is None:
                num_frames_template = 10e7/(512*512)

            frames_to_skip = int(np.maximum(1, self.shape[0]/num_frames_template))
            # sometimes it is convenient to only consider a subset of the
            # movie when computing the median

            # idx = np.random.randint(0, high=self.shape[0], size=(num_frames_template,))

            submov = self[::frames_to_skip, :].copy()
            templ = submov.bin_median() # create template with portion of movie
            shifts,xcorrs=submov.extract_shifts(max_shift_w=max_shift_w, max_shift_h=max_shift_h, template=templ, method=method)  #
            submov.apply_shifts(shifts,interpolation='cubic',method=method)
            template=submov.bin_median()
            del submov
            m=self.copy()
            shifts,xcorrs=m.extract_shifts(max_shift_w=max_shift_w, max_shift_h=max_shift_h, template=template, method=method)  #
            m=m.apply_shifts(shifts,interpolation='cubic',method=method)
            template=(m.bin_median())
            del m
        else:
            template=template-np.percentile(template,8)
        # now use the good template to correct
        shifts,xcorrs=self.extract_shifts(max_shift_w=max_shift_w, max_shift_h=max_shift_h, template=template, method=method)  #
        self=self.apply_shifts(shifts,interpolation='cubic',method=method)
#        self=self+min_val

        if remove_blanks:
            max_h,max_w= np.max(shifts,axis=0)
            min_h,min_w= np.min(shifts,axis=0)
            self=self.crop(crop_top=max_h,crop_bottom=-min_h+1,crop_left=max_w,crop_right=-min_w,crop_begin=0,crop_end=0)


        return self,shifts,xcorrs,template


    def bin_median(self,window=10):
        ''' compute median of 3D array in along axis o by binning values
        Parameters
        ----------
    
        mat: ndarray
            input 3D matrix, time along first dimension
        
        window: int
            number of frames in a bin
            
            
        Returns
        -------
        img: 
            median image   
            
        '''
        T,d1,d2=np.shape(self)
        num_windows=np.int(T/window)
        num_frames=num_windows*window
        return np.median(np.mean(np.reshape(self[:num_frames],(window,num_windows,d1,d2)),axis=0),axis=0)


    def extract_shifts(self, max_shift_w=5,max_shift_h=5, template=None, method='opencv'):
        """
        Performs motion corretion using the opencv matchtemplate function. At every iteration a template is built by taking the median of all frames and then used to align the other frames.

        Parameters
        ----------
        max_shift_w,max_shift_h: maximum pixel shifts allowed when correcting in the width and height direction
        template: if a good template for frame by frame correlation is available it can be passed. If None it is automatically computed
        method: depends on what is installed 'opencv' or 'skimage'. 'skimage' is an order of magnitude slower

        Returns
        -------
        shifts : tuple, contains shifts in x and y and correlation with template
        xcorrs: cross correlation of the movies with the template
        """
        min_val=np.percentile(self, 1)
        if min_val < - 0.1:
            print min_val
            warnings.warn('** Pixels averages are too negative. Removing 1 percentile. **')
            self=self-min_val 
        else:
            min_val=0                          
            
        if type(self[0, 0, 0]) is not np.float32:
            warnings.warn('Casting the array to float 32')
            self = np.asanyarray(self, dtype=np.float32)

        n_frames_, h_i, w_i = self.shape

        ms_w = max_shift_w
        ms_h = max_shift_h

        if template is None:
            template = np.median(self, axis=0)
        else:
            if np.percentile(template, 8) < - 0.1:
                warnings.warn('Pixels averages are too negative for template. Removing 1 percentile.')
                template=template-np.percentile(template,1)

        template=template[ms_h:h_i-ms_h,ms_w:w_i-ms_w].astype(np.float32)
        h, w = template.shape      # template width and height


        #% run algorithm, press q to stop it
        shifts=[];   # store the amount of shift in each frame
        xcorrs=[];

        for i,frame in enumerate(self):
             if i%100==99:
                 print "Frame %i"%(i+1);
             if method == 'opencv':
                 res = cv2.matchTemplate(frame,template,cv2.TM_CCORR_NORMED)
                 top_left = cv2.minMaxLoc(res)[3]
             elif method == 'skimage':
                 res = match_template(frame,template)
                 top_left = np.unravel_index(np.argmax(res),res.shape);
                 top_left=top_left[::-1]
             else:
                 raise Exception('Unknown motion correction ethod!')
             avg_corr=np.mean(res);
             sh_y,sh_x = top_left
             bottom_right = (top_left[0] + w, top_left[1] + h)

             if (0 < top_left[1] < 2 * ms_h-1) & (0 < top_left[0] < 2 * ms_w-1):
                 # if max is internal, check for subpixel shift using gaussian
                 # peak registration
                 log_xm1_y = np.log(res[sh_x-1,sh_y]);
                 log_xp1_y = np.log(res[sh_x+1,sh_y]);
                 log_x_ym1 = np.log(res[sh_x,sh_y-1]);
                 log_x_yp1 = np.log(res[sh_x,sh_y+1]);
                 four_log_xy = 4*np.log(res[sh_x,sh_y]);

                 sh_x_n = -(sh_x - ms_h + (log_xm1_y - log_xp1_y) / (2 * log_xm1_y - four_log_xy + 2 * log_xp1_y))
                 sh_y_n = -(sh_y - ms_w + (log_x_ym1 - log_x_yp1) / (2 * log_x_ym1 - four_log_xy + 2 * log_x_yp1))
             else:
                 sh_x_n = -(sh_x - ms_h)
                 sh_y_n = -(sh_y - ms_w)

#             if not only_shifts:
#                 if method == 'opencv':
#                     M = np.float32([[1,0,sh_y_n],[0,1,sh_x_n]])
#                     self[i] = cv2.warpAffine(frame,M,(w_i,h_i),flags=interpolation)
#                 elif method == 'skimage':
#                     tform = AffineTransform(translation=(-sh_y_n,-sh_x_n))
#                     self[i] = warp(frame, tform,preserve_range=True,order=3)
#                 if show_movie:
#                 fr = cv2.resize(self[i],None,fx=2, fy=2, interpolation = cv2.INTER_CUBIC)
#                 cv2.imshow('frame',fr/255.0)
#                 if cv2.waitKey(1) & 0xFF == ord('q'):
#                     cv2.destroyAllWindows()
#                     break

             shifts.append([sh_x_n,sh_y_n])
             xcorrs.append([avg_corr])

        
        self=self+min_val
            
        return (shifts,xcorrs)





    def apply_shifts(self, shifts,interpolation='linear',method='opencv',remove_blanks=False):
        """
        Apply precomputed shifts to a movie, using subpixels adjustment (cv2.INTER_CUBIC function)

        Parameters
        ------------
        shifts: array of tuples representing x and y shifts for each frame
        interpolation: 'linear', 'cubic', 'nearest' or cvs.INTER_XXX
        """
        if type(self[0, 0, 0]) is not np.float32:
            warnings.warn('Casting the array to float 32')
            self = np.asanyarray(self, dtype=np.float32)

        if interpolation == 'cubic':
            if method == 'opencv':
                interpolation=cv2.INTER_CUBIC
            else:
                interpolation=3
            print 'cubic interpolation'

        elif interpolation == 'nearest':
            if method == 'opencv':
                interpolation=cv2.INTER_NEAREST
            else:
                interpolation=0
            print 'nearest interpolation'

        elif interpolation == 'linear':
            if method=='opencv':
                interpolation=cv2.INTER_LINEAR
            else:
                interpolation=1
            print 'linear interpolation'
        elif interpolation == 'area':
            if method=='opencv':
                interpolation=cv2.INTER_AREA
            else:
                raise Exception('Method not defined')
            print 'area interpolation'
        elif interpolation == 'lanczos4':
            if method=='opencv':
                interpolation=cv2.INTER_LANCZOS4
            else:
                interpolation=4
            print 'lanczos/biquartic interpolation'

        else:
            raise Exception('Interpolation method not available')


        t,h,w=self.shape
        for i,frame in enumerate(self):

             if i%100==99:
                 print "Frame %i"%(i+1);

             sh_x_n, sh_y_n = shifts[i]

             if method == 'opencv':
                 M = np.float32([[1,0,sh_y_n],[0,1,sh_x_n]])
                 self[i] = cv2.warpAffine(frame,M,(w,h),flags=interpolation)
             elif method == 'skimage':

                 tform = AffineTransform(translation=(-sh_y_n,-sh_x_n))
                 self[i] = warp(frame, tform,preserve_range=True,order=interpolation)

             else:
                 raise Exception('Unknown shift  application method')

        if remove_blanks:
            max_h,max_w= np.max(shifts,axis=0)
            min_h,min_w= np.min(shifts,axis=0)
            self=self.crop(crop_top=max_h,crop_bottom=-min_h+1,crop_left=max_w,crop_right=-min_w,crop_begin=0,crop_end=0)

        return self


    def debleach(self):
        """ Debleach by fiting a model to the median intensity.
        """

        if type(self[0, 0, 0]) is not np.float32:
            warnings.warn('Casting the array to float 32')
            self = np.asanyarray(self, dtype=np.float32)

        t, h, w = self.shape
        x = np.arange(t)
        y = np.median(self.reshape(t, -1), axis=1)

        def expf(x, a, b, c):
            return a*np.exp(-b*x)+c

        def linf(x, a, b):
            return a*x+b

        try:
            p0 = (y[0]-y[-1], 1e-6, y[-1])
            popt, pcov = sp.optimize.curve_fit(expf, x, y, p0=p0)
            y_fit = expf(x, *popt)
        except:
            p0 = (float(y[-1]-y[0])/float(x[-1]-x[0]), y[0])
            popt, pcov = sp.optimize.curve_fit(linf, x, y, p0=p0)
            y_fit = linf(x, *popt)

        norm = y_fit - np.median(y[:])
        # import matplotlib.pyplot as plt
        # plt.figure()
        # plt.plot(x, y)
        # plt.plot(x, y_fit, 'r--')
        # plt.legend({'Original', 'Fit'})
        # plt.show()
        for frame in range(t):
            self[frame, :, :] = self[frame, :, :] - norm[frame]

        return self

    def crop(self,crop_top=0,crop_bottom=0,crop_left=0,crop_right=0,crop_begin=0,crop_end=0):
        """ Crop movie
        """

        t,h,w=self.shape

        return self[crop_begin:t-crop_end,crop_top:h-crop_bottom,crop_left:w-crop_right]


    def computeDFF(self,secsWindow=5,quantilMin=8,method='only_baseline',order='C'):
        """
        compute the DFF of the movie or remove baseline
        In order to compute the baseline frames are binned according to the window length parameter
        and then the intermediate values are interpolated.
        Parameters
        ----------
        secsWindow: length of the windows used to compute the quantile
        quantilMin : value of the quantile
        method='only_baseline','delta_f_over_f','delta_f_over_sqrt_f'

        Returns
        -----------
        self: DF or DF/F or DF/sqrt(F) movies
        movBL=baseline movie
        """

        print "computing minimum ..."; sys.stdout.flush()
        minmov=np.min(self)

        if np.min(self)<=0 and method != 'only_baseline':
            raise ValueError("All pixels must be positive")

        numFrames,linePerFrame,pixPerLine=np.shape(self)
        downsampfact=int(secsWindow*self.fr);
        elm_missing=int(np.ceil(numFrames*1.0/downsampfact)*downsampfact-numFrames)
        padbefore=int(np.floor(elm_missing/2.0))
        padafter=int(np.ceil(elm_missing/2.0))

        print 'Inizial Size Image:' + np.str(np.shape(self)); sys.stdout.flush()
        self=movie(np.pad(self,((padbefore,padafter),(0,0),(0,0)),mode='reflect'),**self.__dict__)
        numFramesNew,linePerFrame,pixPerLine=np.shape(self)

        #% compute baseline quickly
        print "binning data ..."; sys.stdout.flush()
#        import pdb
#        pdb.set_trace()
        movBL=np.reshape(self,(downsampfact,int(numFramesNew/downsampfact),linePerFrame,pixPerLine),order=order);
        movBL=np.percentile(movBL,quantilMin,axis=0);
        print "interpolating data ..."; sys.stdout.flush()
        print movBL.shape

        movBL=scipy.ndimage.zoom(np.array(movBL,dtype=np.float32),[downsampfact ,1, 1],order=0, mode='constant', cval=0.0, prefilter=False)

        #% compute DF/F
        if method == 'delta_f_over_sqrt_f':
            self=(self-movBL)/np.sqrt(movBL)
        elif method == 'delta_f_over_f':
            self=(self-movBL)/movBL
        elif method  =='only_baseline':
            self=(self-movBL)
        else:
            raise Exception('Unknown method')

        self=self[padbefore:len(movBL)-padafter,:,:];
        print 'Final Size Movie:' +  np.str(self.shape)
        return self,movie(movBL,fr=self.fr,start_time=self.start_time,meta_data=self.meta_data,file_name=self.file_name)


    def NonnegativeMatrixFactorization(self,n_components=30, init='nndsvd', beta=1,tol=5e-7, sparseness='components',**kwargs):
        '''
        See documentation for scikit-learn NMF
        '''

        minmov=np.min(self)
        if np.min(self)<0:
            raise ValueError("All values must be positive")

        T,h,w=self.shape
        Y=np.reshape(self,(T,h*w))
        Y=Y-np.percentile(Y,1)
        Y=np.clip(Y,0,np.Inf)
        estimator=NMF(n_components=n_components, init=init, beta=beta,tol=tol, sparseness=sparseness,**kwargs)
        time_components=estimator.fit_transform(Y)
        components_ = estimator.components_
        space_components=np.reshape(components_,(n_components,h,w))

        return space_components,time_components



    def online_NMF(self,n_components=30,method='nnsc',lambda1=100,iterations=-5,batchsize=512,model=None,**kwargs):
        """ Method performing online matrix factorization and using the spams (http://spams-devel.gforge.inria.fr/doc-python/html/index.html) package from Inria.
        Implements bith the nmf and nnsc methods

        Parameters
        ----------
        n_components: int

        method: 'nnsc' or 'nmf' (see http://spams-devel.gforge.inria.fr/doc-python/html/index.html)

        lambda1: see http://spams-devel.gforge.inria.fr/doc-python/html/index.html
        iterations: see http://spams-devel.gforge.inria.fr/doc-python/html/index.html
        batchsize: see http://spams-devel.gforge.inria.fr/doc-python/html/index.html
        model: see http://spams-devel.gforge.inria.fr/doc-python/html/index.html
        **kwargs: more arguments to be passed to nmf or nnsc

        Return:
        -------
        time_comps
        space_comps
        """
        try:
            import spams
        except:
            print "You need to install the SPAMS package"
            raise

        T,d1,d2=np.shape(self)
        d=d1*d2
        X=np.asfortranarray(np.reshape(self,[T,d],order='F'))

        if method == 'nmf':
            (time_comps,V) = spams.nmf(X,return_lasso= True ,K = n_components,numThreads=4,iter = iterations,**kwargs)

        elif method == 'nnsc':
            (time_comps,V) = spams.nnsc(X,return_lasso=True,K=n_components, lambda1 = lambda1,iter = iterations, model = model, **kwargs)
        else:
            raise Exception('Method unknown')

        space_comps=[]

        for idx,mm in enumerate(V):
            space_comps.append(np.reshape(mm.todense(),(d1,d2),order='F'))

        return time_comps,np.array(space_comps)
#        pl.figure()
#        for idx,mm in enumerate(V):
#            pl.subplot(6,5,idx+1)
#            pl.imshow(np.reshape(mm.todense(),(d1,d2),order='F'),cmap=pl.cm.gray)

    def IPCA(self, components = 50, batch =1000):
        '''
        Iterative Principal Component analysis, see sklearn.decomposition.incremental_pca
        Parameters:
        ------------
        components (default 50) = number of independent components to return
        batch (default 1000)  = number of pixels to load into memory simultaneously in IPCA. More requires more memory but leads to better fit
        Returns
        -------
        eigenseries: principal components (pixel time series) and associated singular values
        eigenframes: eigenframes are obtained by multiplying the projected frame matrix by the projected movie (whitened frames?)
        proj_frame_vectors:the reduced version of the movie vectors using only the principal component projection
        '''
        # vectorize the images
        num_frames, h, w = np.shape(self);
        frame_size = h * w;
        frame_samples = np.reshape(self, (num_frames, frame_size)).T

        # run IPCA to approxiate the SVD
        ipca_f = IncrementalPCA(n_components=components, batch_size=batch)
        ipca_f.fit(frame_samples)

        # construct the reduced version of the movie vectors using only the
        # principal component projection

        proj_frame_vectors = ipca_f.inverse_transform(ipca_f.transform(frame_samples))

        # get the temporal principal components (pixel time series) and
        # associated singular values

        eigenseries = ipca_f.components_.T

        # the rows of eigenseries are approximately orthogonal
        # so we can approximately obtain eigenframes by multiplying the
        # projected frame matrix by this transpose on the right

        eigenframes = np.dot(proj_frame_vectors, eigenseries)

        return eigenseries, eigenframes, proj_frame_vectors

    def IPCA_stICA(self, componentsPCA=50,componentsICA = 40, batch = 1000, mu = 1, ICAfun = 'logcosh', **kwargs):
        '''
        Compute PCA + ICA a la Mukamel 2009.



        Parameters:
        components (default 50) = number of independent components to return
        batch (default 1000) = number of pixels to load into memory simultaneously in IPCA. More requires more memory but leads to better fit
        mu (default 0.05) = parameter in range [0,1] for spatiotemporal ICA, higher mu puts more weight on spatial information
        ICAFun (default = 'logcosh') = cdf to use for ICA entropy maximization
        Plus all parameters from sklearn.decomposition.FastICA

        Returns:
        ind_frames [components, height, width] = array of independent component "eigenframes"
        '''
        eigenseries, eigenframes,_proj = self.IPCA(componentsPCA, batch)
        # normalize the series

        frame_scale = mu / np.max(eigenframes)
        frame_mean = np.mean(eigenframes, axis = 0)
        n_eigenframes = frame_scale * (eigenframes - frame_mean)

        series_scale = (1-mu) / np.max(eigenframes)
        series_mean = np.mean(eigenseries, axis = 0)
        n_eigenseries = series_scale * (eigenseries - series_mean)

        # build new features from the space/time data
        # and compute ICA on them

        eigenstuff = np.concatenate([n_eigenframes, n_eigenseries])

        ica = FastICA(n_components=componentsICA, fun=ICAfun,**kwargs)
        joint_ics = ica.fit_transform(eigenstuff)

        # extract the independent frames
        num_frames, h, w = np.shape(self);
        frame_size = h * w;
        ind_frames = joint_ics[:frame_size, :]
        ind_frames = np.reshape(ind_frames.T, (componentsICA, h, w))

        return ind_frames


    def IPCA_denoise(self, components = 50, batch = 1000):
        '''
        Create a denoise version of the movie only using the first 'components' components
        '''
        _, _, clean_vectors = self.IPCA(components, batch)
        self = self.__class__(np.reshape(clean_vectors.T, np.shape(self)),**self.__dict__)
        return self

    def IPCA_io(self, n_components=50, fun='logcosh', max_iter=1000, tol=1e-20):
        ''' DO NOT USE STILL UNDER DEVELOPMENT
        '''
        pca_comp=n_components;
        [T,d1,d2]=self.shape
        M=np.reshape(self,(T,d1*d2))
        [U,S,V] = scipy.sparse.linalg.svds(M,pca_comp)
        S=np.diag(S);
#        whiteningMatrix = np.dot(scipy.linalg.inv(np.sqrt(S)),U.T)
#        dewhiteningMatrix = np.dot(U,np.sqrt(S))
        whiteningMatrix = np.dot(scipy.linalg.inv(S),U.T)
        dewhiteningMatrix = np.dot(U,S)
        whitesig =  np.dot(whiteningMatrix,M)
        wsigmask=np.reshape(whitesig.T,(d1,d2,pca_comp));
        f_ica=sklearn.decomposition.FastICA(whiten=False, fun=fun, max_iter=max_iter, tol=tol)
        S_ = f_ica.fit_transform(whitesig.T)
        A_ = f_ica.mixing_
        A=np.dot(A_,whitesig)
        mask=np.reshape(A.T,(d1,d2,pca_comp))
        return mask


    def local_correlations(self,eight_neighbours=False):
         '''
         Compute local correlations.
         Parameters:
         -----------
         if eight_neighbours=True it will take the diagonal neighbours too

         Returns
         -------
         rho M x N matrix, cross-correlation with adjacent pixel
         '''

         rho = np.zeros(np.shape(self)[1:3])
         w_mov = (self - np.mean(self, axis = 0))/np.std(self, axis = 0)

         rho_h = np.mean(np.multiply(w_mov[:,:-1,:], w_mov[:,1:,:]), axis = 0)
         rho_w = np.mean(np.multiply(w_mov[:,:,:-1], w_mov[:,:,1:,]), axis = 0)

         if True:
             rho_d1 = np.mean(np.multiply(w_mov[:,1:,:-1], w_mov[:,:-1,1:,]), axis = 0)
             rho_d2 = np.mean(np.multiply(w_mov[:,:-1,:-1], w_mov[:,1:,1:,]), axis = 0)


         rho[:-1,:] = rho[:-1,:] + rho_h
         rho[1:,:] = rho[1:,:] + rho_h
         rho[:,:-1] = rho[:,:-1] + rho_w
         rho[:,1:] = rho[:,1:] + rho_w

         if eight_neighbours:
             rho[:-1,:-1] = rho[:-1,:-1] + rho_d2
             rho[1:,1:] = rho[1:,1:] + rho_d1
             rho[1:,:-1] = rho[1:,:-1] + rho_d1
             rho[:-1,1:] = rho[:-1,1:] + rho_d2


         if eight_neighbours:
             neighbors = 8 * np.ones(np.shape(self)[1:3])
             neighbors[0,:] = neighbors[0,:] - 3;
             neighbors[-1,:] = neighbors[-1,:] - 3;
             neighbors[:,0] = neighbors[:,0] - 3;
             neighbors[:,-1] = neighbors[:,-1] - 3;
             neighbors[0,0] = neighbors[0,0] + 1;
             neighbors[-1,-1] = neighbors[-1,-1] + 1;
             neighbors[-1,0] = neighbors[-1,0] + 1;
             neighbors[0,-1] = neighbors[0,-1] + 1;
         else:
             neighbors = 4 * np.ones(np.shape(self)[1:3])
             neighbors[0,:] = neighbors[0,:] - 1;
             neighbors[-1,:] = neighbors[-1,:] - 1;
             neighbors[:,0] = neighbors[:,0] - 1;
             neighbors[:,-1] = neighbors[:,-1] - 1;




         rho = np.divide(rho, neighbors)

         return rho

    def partition_FOV_KMeans(self,tradeoff_weight=.5,fx=.25,fy=.25,n_clusters=4,max_iter=500):
        """
        Partition the FOV in clusters that are grouping pixels close in space and in mutual correlation

        Parameters
        ------------------------------
        tradeoff_weight:between 0 and 1 will weight the contributions of distance and correlation in the overall metric
        fx,fy: downsampling factor to apply to the movie
        n_clusters,max_iter: KMeans algorithm parameters

        Outputs
        -------------------------------
        fovs:array 2D encoding the partitions of the FOV
        mcoef: matric of pairwise correlation coefficients
        distanceMatrix: matrix of picel distances

        Example

        """

        _,h1,w1=self.shape
        self.resize(fx,fy)
        T,h,w=self.shape
        Y=np.reshape(self,(T,h*w))
        mcoef=np.corrcoef(Y.T)
        idxA,idxB =  np.meshgrid(range(w),range(h));
        coordmat=np.vstack((idxA.flatten(),idxB.flatten()))
        distanceMatrix=euclidean_distances(coordmat.T);
        distanceMatrix=distanceMatrix/np.max(distanceMatrix)
        estim=KMeans(n_clusters=n_clusters,max_iter=max_iter);
        kk=estim.fit(tradeoff_weight*mcoef-(1-tradeoff_weight)*distanceMatrix)
        labs=kk.labels_
        fovs=np.reshape(labs,(h,w))
        fovs=cv2.resize(np.uint8(fovs),(w1,h1),1./fx,1./fy,interpolation=cv2.INTER_NEAREST)
        return np.uint8(fovs), mcoef, distanceMatrix


    def extract_traces_from_masks(self,masks):
        """
        Parameters
        ----------------------
        masks: array, 3D with each 2D slice bein a mask (integer or fractional)

        Outputs
        ----------------------
        traces: array, 2D of fluorescence traces
        """
        T,h,w=self.shape
        Y=np.reshape(self,(T,h*w))
        nA,_,_=masks.shape
        A=np.reshape(masks,(nA,h*w))
        pixelsA=np.sum(A,axis=1)
        A=A/pixelsA[:,None] # obtain average over ROI
        traces=trace(np.dot(A,np.transpose(Y)).T,**self.__dict__)
        return traces

    def resize(self,fx=1,fy=1,fz=1,interpolation=cv2.INTER_AREA):
        """
        resize movies along axis and interpolate or lowpass when necessary
        it will not work without opencv

        Parameters
        -------------------
        fx,fy,fz:fraction/multiple of dimension (.5 means the image will be half the size)
        interpolation=cv2.INTER_AREA. Set to none if you do not want interpolation or lowpass


        """
        T,d1,d2 =self.shape
        d=d1*d2
        elm=d*T
        max_els=2**31-1
        if elm > max_els:
            chunk_size=(max_els)/d   
            new_m=[]
            print('Resizing in chunks because of opencv bug')
            for chunk in range(0,T,chunk_size):
                print([chunk,np.minimum(chunk+chunk_size,T)])                
                m_tmp=self[chunk:np.minimum(chunk+chunk_size,T)].copy()
                m_tmp=m_tmp.resize(fx=fx,fy=fy,fz=fz,interpolation=interpolation)
                if len(new_m) == 0:
                    new_m=m_tmp
                else:
                    new_m=timeseries.concatenate([new_m,m_tmp],axis=0)
                
            return new_m
        else:
            if fx!=1 or fy!=1:
                print "reshaping along x and y"
                t,h,w=self.shape
                newshape=(int(w*fy),int(h*fx))
                mov=[];
                print(newshape)
                for frame in self:
                    mov.append(cv2.resize(frame,newshape,fx=fx,fy=fy,interpolation=interpolation))
                self=movie(np.asarray(mov),**self.__dict__)
            if fz!=1:
                print "reshaping along z"
                t,h,w=self.shape
                self=np.reshape(self,(t,h*w))
                mov=cv2.resize(self,(h*w,int(fz*t)),fx=1,fy=fz,interpolation=interpolation)
    #            self=cv2.resize(self,(h*w,int(fz*t)),fx=1,fy=fz,interpolation=interpolation)
                mov=np.reshape(mov,(np.maximum(1,int(fz*t)),h,w))
                self=movie(mov,**self.__dict__)
                self.fr=self.fr*fz

        return self


    def guided_filter_blur_2D(self,guide_filter,radius=5, eps=0):
        """
        performs guided filtering on each frame. See opencv documentation of cv2.ximgproc.guidedFilter
        """
        for idx,fr in enumerate(self):
            if idx%1000==0:
                print idx
            self[idx] =  cv2.ximgproc.guidedFilter(guide_filter,fr,radius=radius,eps=eps)

        return self

    def bilateral_blur_2D(self,diameter=5,sigmaColor=10000,sigmaSpace=0):
        """
        performs bilateral filtering on each frame. See opencv documentation of cv2.bilateralFilter
        """
        if type(self[0,0,0]) is not np.float32:
            warnings.warn('Casting the array to float 32')
            self=np.asanyarray(self,dtype=np.float32)

        for idx,fr in enumerate(self):
            if idx%1000==0:
                print idx
            self[idx] =   cv2.bilateralFilter(fr,diameter,sigmaColor,sigmaSpace)

        return self



    def gaussian_blur_2D(self,kernel_size_x=5,kernel_size_y=5,kernel_std_x=1,kernel_std_y=1,borderType=cv2.BORDER_REPLICATE):
        """
        Compute gaussian blut in 2D. Might be useful when motion correcting

        Parameters
        ----------
        kernel_size: double
            see opencv documentation of GaussianBlur
        kernel_std_: double
            see opencv documentation of GaussianBlur
        borderType: int
            see opencv documentation of GaussianBlur

        Returns
        --------
        self: ndarray
            blurred movie
        """

        for idx,fr in enumerate(self):
                print idx
                self[idx] = cv2.GaussianBlur(fr,ksize=(kernel_size_x,kernel_size_y),sigmaX=kernel_std_x,sigmaY=kernel_std_y,borderType=borderType)

        return self

    def median_blur_2D(self,kernel_size=3):
        """
        Compute gaussian blut in 2D. Might be useful when motion correcting

        Parameters
        ----------
        kernel_size: double
            see opencv documentation of GaussianBlur
        kernel_std_: double
            see opencv documentation of GaussianBlur
        borderType: int
            see opencv documentation of GaussianBlur

        Returns
        --------
        self: ndarray
            blurred movie
        """

        for idx,fr in enumerate(self):
                print idx
                self[idx] = cv2.medianBlur(fr,ksize=kernel_size)

        return self

    def resample(self,new_time_vect):
        print 1

    def to_2D(self,order='F'):
        [T,d1,d2]=self.shape
        d=d1*d2
        return np.reshape(self,(T,d),order=order)

    def zproject(self,method='mean',cmap=pl.cm.gray,aspect='auto',**kwargs):
        """
        Compute and plot projection across time:

        method: String
            'mean','median','std'

        **kwargs: dict
            arguments to imagesc
        """
        if method is 'mean':
            zp=np.mean(self,axis=0)
        elif method is 'median':
            zp=np.median(self,axis=0)
        elif method is 'std':
            zp=np.std(self,axis=0)
        else:
            raise Exception('Method not implemented')
        pl.imshow(zp,cmap=cmap,aspect=aspect,**kwargs)
        return zp



    def local_correlations_movie(self,window=10):
        [T,d1,d2]=self.shape
        return movie(np.concatenate([self[j:j+window,:,:].local_correlations(eight_neighbours=True)[np.newaxis,:,:] for j in range(T-window)],axis=0),fr=self.fr)

    def play(self,gain=1,fr=None,magnification=1,offset=0,interpolation=cv2.INTER_LINEAR,backend='pylab',do_loop=False):
         """
         Play the movie using opencv

         Parameters
         ----------
         gain: adjust  movie brightness
         frate : playing speed if different from original (inter frame interval in seconds)
         backend: 'pylab' or 'opencv', the latter much faster
         """
         if backend is 'pylab':
             print '*** WARNING *** SPEED MIGHT BE LOW. USE opencv backend if available'

         gain*=1.
         maxmov=np.max(self)

         if backend is 'pylab':
            plt.ion()
            fig = plt.figure( 1 )
            ax = fig.add_subplot( 111 )
            ax.set_title("Play Movie")
            im = ax.imshow( (offset+self[0])*gain/maxmov ,cmap=plt.cm.gray,vmin=0,vmax=1,interpolation='none') # Blank starting image
            fig.show()
            im.axes.figure.canvas.draw()
            plt.pause(1)

         if backend is 'notebook':
             # First set up the figure, the axis, and the plot element we want to animate
            fig = plt.figure()
            im = plt.imshow(self[0],interpolation='None',cmap=plt.cm.gray)
            plt.axis('off')
            def animate(i):
                im.set_data(self[i])
                return im,

            # call the animator.  blit=True means only re-draw the parts that have changed.
            anim = animation.FuncAnimation(fig, animate,
                                           frames=self.shape[0], interval=1, blit=True)

            # call our new function to display the animation
            return visualization.display_animation(anim, fps=fr)


         if fr==None:
            fr=self.fr

         looping=True

         terminated=False

         while looping:

             for iddxx,frame in enumerate(self):
                if backend is 'opencv':
                    if magnification != 1:
                        frame = cv2.resize(frame,None,fx=magnification, fy=magnification, interpolation = interpolation)

                    cv2.imshow('frame',(offset+frame)*gain/maxmov)
                    if cv2.waitKey(int(1./fr*1000)) & 0xFF == ord('q'):
#                        cv2.destroyAllWindows()
                        looping=False
                        terminated=True
                        break


                elif backend is 'pylab':

                    im.set_data((offset+frame)*gain/maxmov)
                    ax.set_title( str( iddxx ) )
                    plt.axis('off')
                    fig.canvas.draw()
                    plt.pause(1./fr*.5)
                    ev=plt.waitforbuttonpress(1./fr*.5)
                    if ev is not None:
                        plt.close()
                        break

                elif backend is 'notebook':

                    print 'Animated via MP4'
                    break

                else:

                    raise Exception('Unknown backend!')

             if terminated:
                break

             if do_loop:
                looping=True


         if backend is 'opencv':
            cv2.waitKey(100)
            cv2.destroyAllWindows()
            for i in range(10):
                cv2.waitKey(100)
            


def load(file_name,fr=None,start_time=0,meta_data=None,subindices=None,shape=None,num_frames_sub_idx=np.inf):
    '''
    load movie from file.

    Parameters
    -----------
    file_name: string
        name of file. Possible extensions are tif, avi, npy, (npz and hdf5 are usable only if saved by calblitz)
    fr: float
        frame rate
    start_time: float
        initial time for frame 1
    meta_data: dict
        same as for calblitz.movie
    subindices: iterable indexes
        for loading only portion of the movie
    shape: tuple of two values
        dimension of the movie along x and y if loading from a two dimensional numpy array

    Returns
    -------
    mov: calblitz.movie

    '''

    # case we load movie from file
    if os.path.exists(file_name):

        name, extension = os.path.splitext(file_name)[:2]

        if extension == '.tif' or extension == '.tiff':  # load avi file
            if subindices is not None:
                input_arr = imread(file_name)[subindices, :, :]
            else:
                input_arr = imread(file_name)
            input_arr = np.squeeze(input_arr)


        elif extension == '.avi': # load avi file
            #raise Exception('Use sintax mov=cb.load(filename)')
            if subindices is not None:
                raise Exception('Subindices not implemented')
            cap = cv2.VideoCapture(file_name)
            try:
                length = int(cap.get(cv2.CAP_PROP_FRAME_COUNT))
                width  = int(cap.get(cv2.CAP_PROP_FRAME_WIDTH))
                height = int(cap.get(cv2.CAP_PROP_FRAME_HEIGHT))
            except:
                print 'Roll back top opencv 2'
                length = int(cap.get(cv2.cv.CV_CAP_PROP_FRAME_COUNT))
                width  = int(cap.get(cv2.cv.CV_CAP_PROP_FRAME_WIDTH))
                height = int(cap.get(cv2.cv.CV_CAP_PROP_FRAME_HEIGHT))

            input_arr=np.zeros((length, height,width),dtype=np.uint8)
            counter=0
            ret=True
            while True:
                # Capture frame-by-frame
                ret, frame = cap.read()
                if not ret:
                    break
                input_arr[counter]=frame[:,:,0]
                counter=counter+1
                if not counter%100:
                    print counter

            # When everything done, release the capture
            cap.release()
            cv2.destroyAllWindows()

        elif extension == '.npy': # load npy file
            if subindices is not None:
                input_arr=np.load(file_name)[subindices]
            else:
                input_arr=np.load(file_name)
            if input_arr.ndim==2:
                if shape is not None:
                    d,T=np.shape(input_arr)
                    d1,d2=shape
                    input_arr=np.transpose(np.reshape(input_arr,(d1,d2,T),order='F'),(2,0,1))
                else:
                    raise Exception('Loaded vector is 2D , you need to provide the shape parameter')

        elif extension == '.mat': # load npy file
            input_arr=loadmat(file_name)['data']
            input_arr=np.rollaxis(input_arr,2,-3)
            if subindices is not None:
                input_arr=input_arr[subindices]


        elif extension == '.npz': # load movie from saved file
            if subindices is not None:
                raise Exception('Subindices not implemented')
            with np.load(file_name) as f:
                return movie(**f)

        elif extension== '.hdf5':
            with h5py.File(file_name, "r") as f:
                attrs=dict(f['mov'].attrs)
                #print attrs
                if meta_data in attrs:
                    attrs['meta_data']=cpk.loads(attrs['meta_data'])
                
                if subindices is None:
#                    fr=f['fr'],start_time=f['start_time'],file_name=f['file_name']
                    return movie(f['mov'],**attrs)
                else:
                    return movie(f['mov'][subindices],**attrs)
        elif extension == '.mmap':

            filename=os.path.split(file_name)[-1]
            fpart=filename.split('_')[1:-1]
            d1,d2,d3,T,order=int(fpart[-9]),int(fpart[-7]),int(fpart[-5]),int(fpart[-1]),fpart[-3]
            Yr=np.memmap(file_name,mode='r',shape=(d1*d2,T),dtype=np.float32,order=order)
            print 'mmap'

            return movie(to_3D(np.array(Yr).T,(T,d1,d2),order=order),fr=fr)
            
        elif extension == '.sbx':

            print 'sbx'
            
            return movie(sbxread(file_name[:-4],num_frames_sub_idx).transpose([0,3,2,1]),fr=fr)
            
            
        else:
            raise Exception('Unknown file type')
    else:
        raise Exception('File not found!')

    return movie(input_arr,fr=fr,start_time=start_time,file_name=os.path.split(file_name)[-1], meta_data=meta_data)


def load_movie_chain(file_list, fr=None, start_time=0,
                     meta_data=None, subindices=None,
                     bottom=0, top=0, left=0, right=0):
    ''' load movies from list of file names
    file_list: list of file names in string format
    other parameters as in load_movie except
    bottom, top, left, right to load only portion of the field of view
    '''
    mov = []
    for f in tqdm(file_list):
        m = load(f, fr=fr, start_time=start_time,
                 meta_data=meta_data, subindices=subindices)
        if m.ndim == 2:
            m = m[np.newaxis, :, :]
        tm, h, w = np.shape(m)
        m = m[:, top:h-bottom, left:w-right]
        mov.append(m)
    return ts.concatenate(mov, axis=0)


def loadmat_sbx(filename):
     '''
     this function should be called instead of direct spio.loadmat
     as it cures the problem of not properly recovering python dictionaries
     from mat files. It calls the function check keys to cure all entries
     which are still mat-objects
     '''
     data_ = loadmat(filename, struct_as_record=False, squeeze_me=True)
     return _check_keys(data_)
 
def _check_keys(dict):
     '''
     checks if entries in dictionary are mat-objects. If yes
     todict is called to change them to nested dictionaries
     '''
     
     for key in dict:
       if isinstance(dict[key], scipy.io.matlab.mio5_params.mat_struct):
         dict[key] = _todict(dict[key])
         
     return dict
 
def _todict(matobj):
     '''
     A recursive function which constructs from matobjects nested dictionaries
     '''
      
     dict = {}
     for strg in matobj._fieldnames:
       elem = matobj.__dict__[strg]
       if isinstance(elem, scipy.io.matlab.mio5_params.mat_struct):
         dict[strg] = _todict(elem)
       else:
         dict[strg] = elem
     return dict
 
def sbxread(filename,n_frames=np.inf):
     '''
     Input: filename should be full path excluding .sbx
     '''
     # Check if contains .sbx and if so just truncate
     if '.sbx' in filename:
       filename = filename[:-4]
     
     # Load info
     info = loadmat_sbx(filename + '.mat')['info']
     #print info.keys()
     
     # Defining number of channels/size factor
     if info['channels'] == 1:
       info['nChan'] = 2; factor = 1
     elif info['channels'] == 2:
       info['nChan'] = 1; factor = 2
     elif info['channels'] == 3:
       info['nChan'] = 1; factor = 2
      
     # Determine number of frames in whole file
     max_idx = os.path.getsize(filename + '.sbx')/info['recordsPerBuffer']/info['sz'][1]*factor/4-1
     
     # Paramters
     k = 0; #First frame
     N = max_idx; #Last frame
     
     N = np.minimum(max_idx,n_frames)
     
     
     nSamples = info['sz'][1] * info['recordsPerBuffer'] * 2 * info['nChan']
              
     # Open File
     fo = open(filename + '.sbx')
      
     # Note: There is a weird inversion that happns thus I am dding the negative sign....
     fo.seek(k*nSamples, 0)
     x = np.fromfile(fo, dtype = 'uint16',count = nSamples/2*N)
     
     x = -x.reshape((info['nChan'], info['sz'][1], info['recordsPerBuffer'], N), order = 'F')
     
     return x

def to_3D(mov2D,shape,order='F'):
    """
    transform to 3D a vectorized movie
    """
    return np.reshape(mov2D,shape,order=order)



if __name__ == "__main__":
    print 1
#    mov=movie('/Users/agiovann/Dropbox/Preanalyzed Data/ExamplesDataAnalysis/Andrea/PC1/M_FLUO.tif',fr=15.62,start_time=0,meta_data={'zoom':2,'location':[100, 200, 300]})
#    mov1=movie('/Users/agiovann/Dropbox/Preanalyzed Data/ExamplesDataAnalysis/Andrea/PC1/M_FLUO.tif',fr=15.62,start_time=0,meta_data={'zoom':2,'location':[100, 200, 300]})
##    newmov=ts.concatenate([mov,mov1])
##    mov.save('./test.npz')
##    mov=movie.load('test.npz')
#    max_shift=5;
#    mov,template,shifts,xcorrs=mov.motion_correct(max_shift_h=max_shift,max_shift_w=max_shift,show_movie=0)
#    max_shift=5;
#    mov1,template1,shifts1,xcorrs1=mov1.motion_correct(max_shift_h=max_shift,max_shift_w=max_shift,show_movie=0,method='skimage')

#    mov=mov.apply_shifts(shifts)
#    mov=mov.crop(crop_top=max_shift,crop_bottom=max_shift,crop_left=max_shift,crop_right=max_shift)
#    mov=mov.resize(fx=.25,fy=.25,fz=.2)
#    mov=mov.computeDFF()
#    mov=mov-np.min(mov)
#    space_components,time_components=mov.NonnegativeMatrixFactorization();
#    trs=mov.extract_traces_from_masks(1.*(space_components>0.4))
#    trs=trs.computeDFF()<|MERGE_RESOLUTION|>--- conflicted
+++ resolved
@@ -41,13 +41,10 @@
 
 import timeseries as ts
 from traces import trace
-<<<<<<< HEAD
-from visualization import display_animation
+
+from caiman.utils import visualization
 from ..motion_correction import apply_shift_online,motion_correct_online
-=======
-from caiman.utils import visualization
-
->>>>>>> 3fe6e195
+
 
 class movie(ts.timeseries):
     """
