--- conflicted
+++ resolved
@@ -247,18 +247,13 @@
         loaded_model = model_from_json(loaded_model_json)
         loaded_model.load_weights(model_name +'.h5')
         print("Loaded model from disk")
-<<<<<<< HEAD
-
-    half_crop = np.minimum(gSig[0]*4+1,patch_size)
-=======
-        
-    half_crop = np.minimum(gSig[0]*4+1,patch_size),np.minimum(gSig[1]*4+1,patch_size)
->>>>>>> a6dcbc1a
+    half_crop = np.minimum(gSig[0]*4+1, patch_size),
+                np.minimum(gSig[1]*4+1, patch_size)
     dims = np.array(dims)
-    coms = [scipy.ndimage.center_of_mass(mm.toarray().reshape(dims,order='F')) for mm in A.tocsc().T]  
-    coms = np.maximum(coms,half_crop)
-    coms = np.array([np.minimum(cms,dims-half_crop) for cms in coms]).astype(np.int)
-    crop_imgs = [mm.toarray().reshape(dims,order='F')[com[0]-half_crop[0]:com[0]+half_crop[0], com[1]-half_crop[1]:com[1]+half_crop[1]] for mm,com in zip(A.tocsc().T,coms) ]
+    coms = [scipy.ndimage.center_of_mass(mm.toarray().reshape(dims, order='F')) for mm in A.tocsc().T]  
+    coms = np.maximum(coms, half_crop)
+    coms = np.array([np.minimum(cms, dims-half_crop) for cms in coms]).astype(np.int)
+    crop_imgs = [mm.toarray().reshape(dims,i order='F')[com[0]-half_crop[0]:com[0]+half_crop[0], com[1]-half_crop[1]:com[1]+half_crop[1]] for mm,com in zip(A.tocsc().T,coms) ]
     final_crops = np.array([cv2.resize(im/np.linalg.norm(im),(patch_size ,patch_size )) for im in crop_imgs])
     predictions = loaded_model.predict(final_crops[:,:,:,np.newaxis], batch_size=32, verbose=1)
 
