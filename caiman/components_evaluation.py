--- conflicted
+++ resolved
@@ -494,11 +494,8 @@
             idx_components_cnn = np.where(predictions[:,neuron_class]>=thresh_cnn_min)[0]
             bad_comps = np.where((r_values <= r_values_lowest) | (fitness_raw >= thresh_fitness_raw_reject) | (predictions[:,neuron_class]<=thresh_cnn_lowest))[0]
             idx_components = np.union1d(idx_components,idx_components_cnn)
-<<<<<<< HEAD
+
             cnn_values = predictions[:,neuron_class]
-=======
-            cnn_values = predictions[:,1]
->>>>>>> 7476b8ab
         else:
             bad_comps = np.where((r_values <= r_values_lowest) | (fitness_raw >= thresh_fitness_raw_reject))[0]
             cnn_values = []
