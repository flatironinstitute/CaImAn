--- conflicted
+++ resolved
@@ -470,7 +470,6 @@
             ccf = self.estimates.C_on[:self.M, t - self.params.get('online', 'minibatch_suff_stat'):t -
                                       self.params.get('online', 'minibatch_suff_stat') + 1]
             y = self.estimates.Yr_buf.get_last_frames(self.params.get('online', 'minibatch_suff_stat') + 1)[:1]
-<<<<<<< HEAD
 #            self.estimates.CC = np.ascontiguousarray(self.estimates.CC)
 #            self.estimates.CY = np.ascontiguousarray(self.estimates.CY)
             ccf = np.ascontiguousarray(ccf)
@@ -488,17 +487,6 @@
                  # much faster: exploit that we only access CY[m, ind_pixels], hence update only these
             self = self.fast_bkcd_py(nb_, t, ccf, y)
 
-=======
-            # much faster: exploit that we only access CY[m, ind_pixels], hence update only these
-            ccf = np.ascontiguousarray(ccf)
-            y = np.asfortranarray(y)
-            for m in range(self.N):
-                self.estimates.CY[m + nb_, self.ind_A[m]] *= (1 - 1. / t)
-                self.estimates.CY[m + nb_, self.ind_A[m]] += ccf[m +
-                                                       nb_].dot(y[:, self.ind_A[m]]) / t
-            self.estimates.CY[:nb_] = self.estimates.CY[:nb_] * (1 - 1. / t) + ccf[:nb_].dot(y / t)
-            self.estimates.CC = self.estimates.CC * (1 - 1. / t) + ccf.dot(ccf.T / t)
->>>>>>> 622a4019
 
         # update shapes
         t_sh = time()
