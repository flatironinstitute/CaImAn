--- conflicted
+++ resolved
@@ -114,12 +114,9 @@
 
 
 #%%
-<<<<<<< HEAD
-def seeded_initialization(Y, Ain, dims=None, init_batch=1000, gnb=1, p=1,
+def seeded_initialization(Y, Ain, dims=None, init_batch=1000, order_init=None, gnb=1, p=1,
                           return_object=True, **kwargs):
-=======
-def seeded_initialization(Y, Ain, dims=None, init_batch=1000, gnb=1, p=1, order_init=None, **kwargs):
->>>>>>> d62dabb3
+
     """
     Initialization for OnACID based on a set of user given binary masks.
     Inputs:
