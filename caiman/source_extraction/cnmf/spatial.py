--- conflicted
+++ resolved
@@ -40,13 +40,9 @@
                               se=np.ones((3, 3), dtype=int),
                               ss=np.ones((3, 3), dtype=int), nb=1,
                               method_ls='lasso_lars', update_background_components=True,
-<<<<<<< HEAD
                               low_rank_background=True, block_size_spat=1000,
                               num_blocks_per_run_spat=20, timeout=60*30):
-=======
-                              low_rank_background=True,
-                              num_blocks_per_run_spat=20):
->>>>>>> 7174b3bc
+
     """update spatial footprints and background through Basis Pursuit Denoising
 
     for each pixel i solve the problem
