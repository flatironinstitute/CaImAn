#!/usr/bin/env python
# -*- coding: utf-8 -*-

""" Constrained Nonnegative Matrix Factorization

The general file class which is used to produce a factorization of the Y matrix being the video
it computes it using all the files inside of cnmf folder.
Its architecture is similar to the one of scikit-learn calling the function fit to run everything which is part
 of the structure of the class

 it is calling everyfunction from the cnmf folder
 you can find out more at how the functions are called and how they are laid out at the ipython notebook

See Also:
------------

@url http://www.cell.com/neuron/fulltext/S0896-6273(15)01084-3
.. mage:: docs/img/quickintro.png
@author andrea giovannucci
"""
#\package Caiman/utils
#\version   1.0
#\copyright GNU General Public License v2.0
#\date Created on Fri Aug 26 15:44:32 2016

from __future__ import division
from __future__ import print_function

from builtins import str
from builtins import object
import numpy as np
from .utilities import CNMFSetParms, update_order, normalize_AC, compute_residuals, detrend_df_f
from .pre_processing import preprocess_data
from .initialization import initialize_components, imblur
from .merging import merge_components
from .spatial import update_spatial_components
from .temporal import update_temporal_components, constrained_foopsi_parallel
from caiman.components_evaluation import estimate_components_quality_auto, select_components_from_metrics
from caiman.motion_correction import motion_correct_iteration_fast
from .map_reduce import run_CNMF_patches
from .oasis import OASIS
import caiman
from caiman import components_evaluation, mmapping
import cv2
from .online_cnmf import RingBuffer, HALS4activity, HALS4shapes, demix_and_deconvolve, remove_components_online
from .online_cnmf import init_shapes_and_sufficient_stats, update_shapes, update_num_components, bare_initialization, seeded_initialization
import scipy
import psutil
import pylab as pl
from time import time
import logging
import sys
import inspect

try:
    cv2.setNumThreads(0)
except:
    pass

try:
    profile
except:
    def profile(a): return a


class CNMF(object):
    """  Source extraction using constrained non-negative matrix factorization.


    The general class which is used to produce a factorization of the Y matrix being the video
    it computes it using all the files inside of cnmf folder.
    Its architecture is similar to the one of scikit-learn calling the function fit to run everything which is part
     of the structure of the class

    it is calling everyfunction from the cnmf folder
    you can find out more at how the functions are called and how they are laid out at the ipython notebook

    See Also:
    ------------
    @url http://www.cell.com/neuron/fulltext/S0896-6273(15)01084-3
    .. image:: docs/img/quickintro.png
    @author andrea giovannucci
    """

    def __init__(self, n_processes, k=5, gSig=[4, 4], gSiz=None, merge_thresh=0.8, p=2, dview=None,
                 Ain=None, Cin=None, b_in=None, f_in=None, do_merge=True,
                 ssub=2, tsub=2, p_ssub=1, p_tsub=1, method_init='greedy_roi', alpha_snmf=None,
                 rf=None, stride=None, memory_fact=1, gnb=1, nb_patch=1, only_init_patch=False,
                 method_deconvolution='oasis', n_pixels_per_process=4000, block_size=5000, num_blocks_per_run=20,
                 check_nan=True, skip_refinement=False, normalize_init=True, options_local_NMF=None,
                 minibatch_shape=100, minibatch_suff_stat=3,
                 update_num_comps=True, rval_thr=0.9, thresh_fitness_delta=-20,
                 thresh_fitness_raw=-40, thresh_overlap=.5,
                 max_comp_update_shape=np.inf, num_times_comp_updated=np.inf,
                 batch_update_suff_stat=False, s_min=None,
                 remove_very_bad_comps=False, border_pix=0, low_rank_background=True,
                 update_background_components=True, rolling_sum=True, rolling_length=100,
                 min_corr=.85, min_pnr=20, ring_size_factor=1.5,
                 center_psf=False, use_dense=True, deconv_flag=True,
                 simultaneously=False, n_refit=0, del_duplicates=False, N_samples_exceptionality=5,
                 max_num_added=1, min_num_trial=2, thresh_CNN_noisy=0.5,
                 fr=30, decay_time=0.4, min_SNR=2.5, ssub_B=2, init_iter=2):
        """
        Constructor of the CNMF method

        Parameters:
        -----------

        n_processes: int
           number of processed used (if in parallel this controls memory usage)

        k: int
           number of neurons expected per FOV (or per patch if patches_pars is  None)

        gSig: tuple
            expected half size of neurons

        merge_thresh: float
            merging threshold, max correlation allowed

        dview: Direct View object
            for parallelization pruposes when using ipyparallel

        p: int
            order of the autoregressive process used to estimate deconvolution

        Ain: ndarray
            if know, it is the initial estimate of spatial filters

        ssub: int
            downsampleing factor in space

        tsub: int
             downsampling factor in time

        p_ssub: int
            downsampling factor in space for patches

        method_init: str
           can be greedy_roi or sparse_nmf

        alpha_snmf: float
            weight of the sparsity regularization

        p_tsub: int
             downsampling factor in time for patches

        rf: int
            half-size of the patches in pixels. rf=25, patches are 50x50

        gnb: int
            number of global background components

        nb_patch: int
            number of background components per patch

        stride: int
            amount of overlap between the patches in pixels

        memory_fact: float
            unitless number accounting how much memory should be used. You will
             need to try different values to see which one would work the default is OK for a 16 GB system

        N_samples_fitness: int
            number of samples over which exceptional events are computed (See utilities.evaluate_components)

        only_init_patch= boolean
            only run initialization on patches

        method_deconvolution = 'oasis' or 'cvxpy'
            method used for deconvolution. Suggested 'oasis' see
            Friedrich J, Zhou P, Paninski L. Fast Online Deconvolution of Calcium Imaging Data.
            PLoS Comput Biol. 2017; 13(3):e1005423.

        n_pixels_per_process: int.
            Number of pixels to be processed in parallel per core (no patch mode). Decrease if memory problems

        block_size: int.
            Number of pixels to be used to perform residual computation in blocks. Decrease if memory problems

        num_blocks_per_run: int
            In case of memory problems you can reduce this numbers, controlling the number of blocks processed in parallel during residual computing

        check_nan: Boolean.
            Check if file contains NaNs (costly for very large files so could be turned off)

        skip_refinement:
            Bool. If true it only performs one iteration of update spatial update temporal instead of two

        normalize_init=Bool.
            Differences in intensities on the FOV might caus troubles in the initialization when patches are not used,
             so each pixels can be normalized by its median intensity

        options_local_NMF:
            experimental, not to be used

        remove_very_bad_comps:Bool
            whether to remove components with very low values of component quality directly on the patch.
             This might create some minor imprecisions.
            Howeverm benefits can be considerable if done because if many components (>2000) are created
            and joined together, operation that causes a bottleneck

        border_pix:int
            number of pixels to not consider in the borders

        low_rank_background:bool
            if True the background is approximated with gnb components. If false every patch keeps its background (overlaps are randomly assigned to one spatial component only)
             In the False case all the nonzero elements of the background components are updated using hals (to be used with one background per patch)

        update_background_components:bool
            whether to update the background components during the spatial phase

        min_corr: float
            minimal correlation peak for 1-photon imaging initialization

        min_pnr: float
            minimal peak  to noise ratio for 1-photon imaging initialization

        ring_size_factor: float
            it's the ratio between the ring radius and neuron diameters.

                max_comp_update_shape:
                         threshold number of components after which selective updating starts (using the parameter num_times_comp_updated)

            num_times_comp_updated:
            number of times each component is updated. In inf components are updated at every initbatch time steps

        expected_comps: int
            number of expected components (try to exceed the expected)

        deconv_flag : bool, optional
            If True, deconvolution is also performed using OASIS

        simultaneously : bool, optional
            If true, demix and denoise/deconvolve simultaneously. Slower but can be more accurate.

        n_refit : int, optional
            Number of pools (cf. oasis.pyx) prior to the last one that are refitted when
            simultaneously demixing and denoising/deconvolving.

        N_samples_exceptionality : int, optional
            Number of consecutives intervals to be considered when testing new neuron candidates

        del_duplicates: bool
            whether to delete the duplicated created in initialization

        max_num_added : int, optional
            maximum number of components to be added at each step in OnACID

        min_num_trial : int, optional
            minimum numbers of attempts to include a new components in OnACID

        thresh_CNN_noisy: float
            threshold on the per patch CNN classifier for online algorithm

        ssub_B: int, optional
            downsampleing factor for 1-photon imaging background computation

        init_iter: int, optional
            number of iterations for 1-photon imaging initialization

        Returns:
        --------
        self
        """

        # number of neurons expected per FOV (or per patch if patches_pars is not None
        self.k = k
        self.gSig = gSig  # expected half size of neurons
        self.gSiz = gSiz  # expected half size of neurons
        self.merge_thresh = merge_thresh  # merging threshold, max correlation allowed
        self.p = p  # order of the autoregressive system
        self.dview = dview
        self.Ain = Ain
        self.Cin = Cin
        self.f_in = f_in

        self.ssub = ssub
        self.tsub = tsub
        self.p_ssub = p_ssub
        self.p_tsub = p_tsub
        self.method_init = method_init
        self.n_processes = n_processes
        self.rf = rf  # half-size of the patches in pixels. rf=25, patches are 50x50
        self.stride = stride  # amount of overlap between the patches in pixels
        # unitless number accounting how much memory should be used.
        #  You will need to try different values to see which one would work the default is OK for a 16 GB system
        self.memory_fact = memory_fact
        self.gnb = gnb
        self.do_merge = do_merge
        self.alpha_snmf = alpha_snmf
        self.only_init = only_init_patch
        self.method_deconvolution = method_deconvolution
        self.n_pixels_per_process = n_pixels_per_process
        self.block_size = block_size
        self.num_blocks_per_run = num_blocks_per_run
        self.check_nan = check_nan
        self.skip_refinement = skip_refinement
        self.normalize_init = normalize_init
        self.options_local_NMF = options_local_NMF
        self.b_in = b_in
        self.A = None
        self.C = None
        self.S = None
        self.b = None
        self.f = None
        self.sn = None
        self.g = None
        self.remove_very_bad_comps = remove_very_bad_comps
        self.border_pix = border_pix
        self.low_rank_background = low_rank_background
        self.update_background_components = update_background_components
        self.rolling_sum = rolling_sum
        self.rolling_length = rolling_length
        self.minibatch_shape = minibatch_shape
        self.minibatch_suff_stat = minibatch_suff_stat
        self.update_num_comps = update_num_comps
        self.rval_thr = rval_thr
        self.s_min = s_min
        self.thresh_fitness_delta = thresh_fitness_delta
        self.thresh_fitness_raw = thresh_fitness_raw
        self.thresh_overlap = thresh_overlap
        self.num_times_comp_updated = num_times_comp_updated
        self.max_comp_update_shape = max_comp_update_shape
        self.batch_update_suff_stat = batch_update_suff_stat
        self.use_dense = use_dense
        self.deconv_flag = deconv_flag
        self.simultaneously = simultaneously
        self.n_refit = n_refit
        self.N_samples_exceptionality = N_samples_exceptionality
        self.max_num_added = max_num_added
        self.min_num_trial = min_num_trial
        self.thresh_CNN_noisy = thresh_CNN_noisy
        self.fr = fr
        self.min_SNR = min_SNR
        self.decay_time = decay_time

        self.min_corr = min_corr
        self.min_pnr = min_pnr
        self.ring_size_factor = ring_size_factor
        self.center_psf = center_psf
        self.nb_patch = nb_patch
        self.del_duplicates = del_duplicates

        self.options = CNMFSetParms((1, 1, 1), n_processes, p=p, gSig=gSig, gSiz=gSiz,
                                    K=k, ssub=ssub, tsub=tsub,
                                    p_ssub=p_ssub, p_tsub=p_tsub, method_init=method_init,
                                    n_pixels_per_process=n_pixels_per_process,
                                    check_nan=check_nan, nb=gnb,
                                    nb_patch=nb_patch, normalize_init=normalize_init,
                                    options_local_NMF=options_local_NMF,
                                    remove_very_bad_comps=remove_very_bad_comps,
                                    low_rank_background=low_rank_background,
                                    update_background_components=update_background_components,
                                    rolling_sum=self.rolling_sum,
                                    min_corr=min_corr, min_pnr=min_pnr,
                                    ring_size_factor=ring_size_factor, center_psf=center_psf,
                                    fr=fr, min_SNR=min_SNR, decay_time=decay_time,
                                    ssub_B=ssub_B, init_iter=init_iter)
        self.options['merging']['thr'] = merge_thresh
        self.options['temporal_params']['s_min'] = s_min


    def fit(self, images):
        """
        This method uses the cnmf algorithm to find sources in data.

        it is calling everyfunction from the cnmf folder
        you can find out more at how the functions are called and how they are laid out at the ipython notebook

        Parameters:
        ----------
        images : mapped np.ndarray of shape (t,x,y[,z]) containing the images that vary over time.

        Returns:
        --------
        self: updated using the cnmf algorithm with C,A,S,b,f computed according to the given initial values

        Raise:
        ------
        raise Exception('You need to provide a memory mapped file as input if you use patches!!')

        See Also:
        --------

        ..image::docs/img/quickintro.png

        http://www.cell.com/neuron/fulltext/S0896-6273(15)01084-3

        """
        # Todo : to compartiment
        T = images.shape[0]
        self.initbatch = T
        dims = images.shape[1:]
        Y = np.transpose(images, list(range(1, len(dims) + 1)) + [0])
        Yr = np.transpose(np.reshape(images, (T, -1), order='F'))
        if np.isfortran(Yr):
            raise Exception('The file is in F order, it should be in C order (see save_memmap function')

        print((T,) + dims)

        # Make sure filename is pointed correctly (numpy sets it to None sometimes)
        try:
            Y.filename = images.filename
            Yr.filename = images.filename
        except AttributeError:  # if no memmapping cause working with small data
            pass

        # update/set all options that depend on data dimensions
        # number of rows, columns [and depths]
        self.options['spatial_params']['dims'] = dims
        self.options['spatial_params']['medw'] = (
            3,) * len(dims)  # window of median filter
        # Morphological closing structuring element
        self.options['spatial_params']['se'] = np.ones(
            (3,) * len(dims), dtype=np.uint8)
        # Binary element for determining connectivity
        self.options['spatial_params']['ss'] = np.ones(
            (3,) * len(dims), dtype=np.uint8)

        print(('using ' + str(self.n_processes) + ' processes'))
        if self.n_pixels_per_process is None:
            avail_memory_per_process = psutil.virtual_memory()[
                1] / 2.**30 / self.n_processes
            mem_per_pix = 3.6977678498329843e-09
            self.n_pixels_per_process = np.int(
                avail_memory_per_process / 8. / mem_per_pix / T)
            self.n_pixels_per_process = np.int(np.minimum(
                self.n_pixels_per_process, np.prod(dims) // self.n_processes))
        self.options['preprocess_params']['n_pixels_per_process'] = self.n_pixels_per_process
        self.options['spatial_params']['n_pixels_per_process'] = self.n_pixels_per_process

#        if self.block_size is None:
#            self.block_size = self.n_pixels_per_process
#
#        if self.num_blocks_per_run is None:
#           self.num_blocks_per_run = 20

        # number of pixels to process at the same time for dot product. Make it
        # smaller if memory problems
        self.options['temporal_params']['block_size'] = self.block_size
        self.options['temporal_params']['num_blocks_per_run'] = self.num_blocks_per_run
        self.options['spatial_params']['block_size'] = self.block_size
        self.options['spatial_params']['num_blocks_per_run'] = self.num_blocks_per_run

        print(('using ' + str(self.n_pixels_per_process) + ' pixels per process'))
        print(('using ' + str(self.block_size) + ' block_size'))

        options = self.options

        if self.rf is None:  # no patches
            print('preprocessing ...')
            Yr, sn, g, psx = preprocess_data(
                Yr, dview=self.dview, **options['preprocess_params'])

            if self.Ain is None:
                print('initializing ...')
                if self.alpha_snmf is not None:
                    options['init_params']['alpha_snmf'] = self.alpha_snmf

                if self.center_psf:
                    self.Ain, self.Cin, self.b_in, self.f_in, center, extra_1p = initialize_components(
                        Y, sn=sn, options_total=options, **options['init_params'])
                else:
                    self.Ain, self.Cin, self.b_in, self.f_in, center = initialize_components(
                        Y, sn=sn, options_total=options, **options['init_params'])

            if self.only_init:  # only return values after initialization

                if self.center_psf:
                    try:
                        self.S, self.bl, self.c1, self.neurons_sn, self.g, self.YrA = extra_1p
                    except:
                        self.S, self.bl, self.c1, self.neurons_sn, self.g, self.YrA, self.W, self.b0 = extra_1p
                else:
                    self.YrA = compute_residuals(
                        Yr, self.Ain, self.b_in, self.Cin, self.f_in,
                        dview=self.dview, block_size=1000, num_blocks_per_run=5)
                    self.g = g
                    self.bl = None
                    self.c1 = None
                    self.neurons_sn = None

                self.A = self.Ain
                self.C = self.Cin

                if self.remove_very_bad_comps:
                    print('removing bad components : ')
                    final_frate = 10
                    r_values_min = 0.5  # threshold on space consistency
                    fitness_min = -15  # threshold on time variability
                    fitness_delta_min = -15
                    Npeaks = 10
                    traces = np.array(self.C)
                    print('estimating the quality...')
                    idx_components, idx_components_bad, fitness_raw,\
                        fitness_delta, r_values = components_evaluation.estimate_components_quality(
                            traces, Y, self.A, self.C, self.b_in, self.f_in,
                            final_frate=final_frate, Npeaks=Npeaks, r_values_min=r_values_min,
                            fitness_min=fitness_min, fitness_delta_min=fitness_delta_min, return_all=True, N=5)

                    print(('Keeping ' + str(len(idx_components)) +
                           ' and discarding  ' + str(len(idx_components_bad))))
                    self.C = self.C[idx_components]
                    self.A = self.A[:, idx_components]
                    self.YrA = self.YrA[idx_components]

                self.sn = sn
                self.b = self.b_in
                self.f = self.f_in

                self.A, self.C, self.YrA, self.b, self.f, self.neurons_sn = normalize_AC(
                    self.A, self.C, self.YrA, self.b, self.f, self.neurons_sn)
                return self

            print('update spatial ...')
            A, b, Cin, self.f_in = update_spatial_components(Yr, C=self.Cin, f=self.f_in, b_in=self.b_in, A_in=self.Ain,
                                                             sn=sn, dview=self.dview, **options['spatial_params'])

            print('update temporal ...')
            if not self.skip_refinement:
                # set this to zero for fast updating without deconvolution
                options['temporal_params']['p'] = 0
            else:
                options['temporal_params']['p'] = self.p
            print('deconvolution ...')
            options['temporal_params']['method'] = self.method_deconvolution

            C, A, b, f, S, bl, c1, neurons_sn, g, YrA, lam = update_temporal_components(
                Yr, A, b, Cin, self.f_in, dview=self.dview, **options['temporal_params'])

            if not self.skip_refinement:
                print('refinement...')
                if self.do_merge:
                    print('merge components ...')
                    A, C, nr, merged_ROIs, S, bl, c1, sn1, g1 = merge_components(
                        Yr, A, b, C, f, S, sn, options[
                            'temporal_params'], options['spatial_params'],
                        dview=self.dview, bl=bl, c1=c1, sn=neurons_sn, g=g, thr=self.merge_thresh,
                        mx=50, fast_merge=True)
                print((A.shape))
                print('update spatial ...')
                A, b, C, f = update_spatial_components(
                    Yr, C=C, f=f, A_in=A, sn=sn, b_in=b, dview=self.dview, **options['spatial_params'])
                # set it back to original value to perform full deconvolution
                options['temporal_params']['p'] = self.p
                print('update temporal ...')
                C, A, b, f, S, bl, c1, neurons_sn, g1, YrA, lam = update_temporal_components(
                    Yr, A, b, C, f, dview=self.dview, bl=None, c1=None, sn=None, g=None, **options['temporal_params'])
            else:
                g1 = g
                # todo : ask for those..
                C, f, S, bl, c1, neurons_sn, g1, YrA = C, f, S, bl, c1, neurons_sn, g, YrA
            self.lam = lam

        else:  # use patches
            if self.stride is None:
                self.stride = np.int(self.rf * 2 * .1)
                print(
                    ('**** Setting the stride to 10% of 2*rf automatically:' + str(self.stride)))

            if type(images) is np.ndarray:
                raise Exception(
                    'You need to provide a memory mapped file as input if you use patches!!')

            if self.only_init:
                options['patch_params']['only_init'] = True

            if self.alpha_snmf is not None:
                options['init_params']['alpha_snmf'] = self.alpha_snmf

            A, C, YrA, b, f, sn, optional_outputs = run_CNMF_patches(images.filename, dims + (T,),
                                                                     options, rf=self.rf, stride=self.stride,
                                                                     dview=self.dview, memory_fact=self.memory_fact,
                                                                     gnb=self.gnb, border_pix=self.border_pix,
                                                                     low_rank_background=self.low_rank_background,
                                                                     del_duplicates=self.del_duplicates)

            # options = CNMFSetParms(Y, self.n_processes, p=self.p, gSig=self.gSig, K=A.shape[
            #                        -1], thr=self.merge_thresh, n_pixels_per_process=self.n_pixels_per_process,
            #                        block_size=self.block_size, check_nan=self.check_nan)

            # options['temporal_params']['method'] = self.method_deconvolution


#            options['spatial_params']['se'] = np.ones((1,) * len(dims), dtype=np.uint8)
#            options['spatial_params']['update_background_components'] = True
#            print('update spatial ...')
#            A, b, C, f = update_spatial_components(
#                    Yr, C = C, f = f, A_in = A, sn=sn, b_in = b, dview=self.dview, **options['spatial_params'])

            if self.center_psf:  # merge taking best neuron
                if self.nb_patch > 0:
                    print("merging")
                    merged_ROIs = [0]
                    while len(merged_ROIs) > 0:
                        A, C, nr, merged_ROIs, S, bl, c1, sn_n, g = merge_components(
                            Yr, A, [], np.array(C), [], np.array(C), [],
                            options['temporal_params'], options['spatial_params'],
                            dview=self.dview, thr=self.merge_thresh, mx=np.Inf, fast_merge=True)

                    print("update temporal")
                    C, A, b, f, S, bl, c1, neurons_sn, g1, YrA, lam = update_temporal_components(
                        Yr, A, b, C, f, dview=self.dview, bl=None, c1=None, sn=None, g=None,
                        **options['temporal_params'])

                    options['spatial_params']['se'] = np.ones(
                        (1,) * len(dims), dtype=np.uint8)
    #                options['spatial_params']['update_background_components'] = True
                    print('update spatial ...')
                    A, b, C, f = update_spatial_components(
                        Yr, C=C, f=f, A_in=A, sn=sn, b_in=b, dview=self.dview,
                        **options['spatial_params'])

                    print("update temporal")
                    C, A, b, f, S, bl, c1, neurons_sn, g1, YrA, lam = update_temporal_components(
                        Yr, A, b, C, f, dview=self.dview, bl=None, c1=None, sn=None, g=None,
                        **options['temporal_params'])
                else:
                    print("merging")
                    merged_ROIs = [0]
                    while len(merged_ROIs) > 0:
                        A, C, nr, merged_ROIs, S, bl, c1, neurons_sn, g1 = merge_components(
                            Yr, A, [], np.array(C), [], np.array(C), [],
                            options['temporal_params'], options['spatial_params'],
                            dview=self.dview, thr=self.merge_thresh, mx=np.Inf, fast_merge=True)
                        if len(merged_ROIs) > 0:
                            not_merged = np.setdiff1d(list(range(len(YrA))),
                                                      np.unique(np.concatenate(merged_ROIs)))
                            YrA = np.concatenate([YrA[not_merged],
                                                  np.array([YrA[m].mean(0) for m in merged_ROIs])])
            else:

                print("merging")
                merged_ROIs = [0]
                while len(merged_ROIs) > 0:
                    A, C, nr, merged_ROIs, S, bl, c1, sn_n, g = merge_components(Yr, A, [], np.array(C), [], np.array(
                        C), [], options['temporal_params'], options['spatial_params'], dview=self.dview,
                        thr=self.merge_thresh, mx=np.Inf)

                print("update temporal")
                C, A, b, f, S, bl, c1, neurons_sn, g1, YrA, self.lam = update_temporal_components(
                    Yr, A, b, C, f, dview=self.dview, bl=None, c1=None, sn=None, g=None, **options['temporal_params'])

        self.A = A
        self.C = C
        self.b = b
        self.f = f
        self.S = S
        self.YrA = YrA
        self.sn = sn
        self.g = g1
        self.bl = bl
        self.c1 = c1
        self.neurons_sn = neurons_sn
        self.dims = dims

        self.A, self.C, self.YrA, self.b, self.f, self.neurons_sn = normalize_AC(
            self.A, self.C, self.YrA, self.b, self.f, self.neurons_sn)

        return self

    def _prepare_object(self, Yr, T, expected_comps, new_dims=None,
                        idx_components=None, g=None, lam=None, s_min=None,
                        bl=None, use_dense=True, N_samples_exceptionality=5,
                        max_num_added=1, min_num_trial=1, path_to_model=None,
                        sniper_mode=False, use_peak_max=False,
                        test_both=False, q=0.5, **kwargs):

        if idx_components is None:
            idx_components = range(self.A.shape[-1])

        self.A2 = self.A.tocsc()[:, idx_components]
        self.C2 = self.C[idx_components]
        self.b2 = self.b
        self.f2 = self.f
        self.S2 = self.S[idx_components]
        self.YrA2 = self.YrA[idx_components]
        self.g2 = self.g[idx_components]
        self.bl2 = self.bl[idx_components]
        self.c12 = self.c1[idx_components]
        self.neurons_sn2 = self.neurons_sn[idx_components]
        self.lam2 = self.lam[idx_components]
        self.dims2 = self.dims
        self.N_samples_exceptionality = N_samples_exceptionality
        self.max_num_added = max_num_added
        self.min_num_trial = min_num_trial
        self.q = q   # sparsity parameter (between 0.5 and 1)

        self.N = self.A2.shape[-1]
        self.M = self.gnb + self.N

        if expected_comps <= self.N + max_num_added:
            expected_comps = self.N + max_num_added + 200
        self.expected_comps = expected_comps

        if Yr.shape[-1] != self.initbatch:
            raise Exception(
                'The movie size used for initialization does not match with the minibatch size')

        if new_dims is not None:

            new_Yr = np.zeros([np.prod(new_dims), T])
            for ffrr in range(T):
                tmp = cv2.resize(Yr[:, ffrr].reshape(
                    self.dims2, order='F'), new_dims[::-1])
                print(tmp.shape)
                new_Yr[:, ffrr] = tmp.reshape([np.prod(new_dims)], order='F')
            Yr = new_Yr
            A_new = scipy.sparse.csc_matrix(
                (np.prod(new_dims), self.A2.shape[-1]), dtype=np.float32)
            for neur in range(self.N):
                a = self.A2.tocsc()[:, neur].toarray()
                a = a.reshape(self.dims2, order='F')
                a = cv2.resize(a, new_dims[::-1]).reshape([-1, 1], order='F')

                A_new[:, neur] = scipy.sparse.csc_matrix(a)

            self.A2 = A_new
            self.b2 = self.b2.reshape(self.dims2, order='F')
            self.b2 = cv2.resize(
                self.b2, new_dims[::-1]).reshape([-1, 1], order='F')

            self.dims2 = new_dims

        nA = np.ravel(np.sqrt(self.A2.power(2).sum(0)))
        self.A2 /= nA
        self.C2 *= nA[:, None]
        self.YrA2 *= nA[:, None]
#        self.S2 *= nA[:, None]
        self.neurons_sn2 *= nA
        if self.p:
            self.lam2 *= nA
        z = np.sqrt([b.T.dot(b) for b in self.b2.T])
        self.f2 *= z[:, None]
        self.b2 /= z

        self.noisyC = np.zeros(
            (self.gnb + expected_comps, T), dtype=np.float32)
        self.C_on = np.zeros((expected_comps, T), dtype=np.float32)

        self.noisyC[self.gnb:self.M, :self.initbatch] = self.C2 + self.YrA2
        self.noisyC[:self.gnb, :self.initbatch] = self.f2

        if self.p:
            # if no parameter for calculating the spike size threshold is given, then use L1 penalty
            if s_min is None and self.s_min is None:
                use_L1 = True
            else:
                use_L1 = False

            self.OASISinstances = [OASIS(
                g=np.ravel(0.01) if self.p == 0 else (
                    np.ravel(g)[0] if g is not None else gam[0]),
                lam=0 if not use_L1 else (l if lam is None else lam),
                s_min=0 if use_L1 else (s_min if s_min is not None else
                                        (self.s_min if self.s_min > 0 else
                                         (-self.s_min * sn * np.sqrt(1 - np.sum(gam))))),
                b=b if bl is None else bl,
                g2=0 if self.p < 2 else (np.ravel(g)[1] if g is not None else gam[1]))
                for gam, l, b, sn in zip(self.g2, self.lam2, self.bl2, self.neurons_sn2)]

            for i, o in enumerate(self.OASISinstances):
                o.fit(self.noisyC[i + self.gnb, :self.initbatch])
                self.C_on[i, :self.initbatch] = o.c
        else:
            self.C_on[:self.N, :self.initbatch] = self.C2
        import pdb
        #pdb.set_trace()
        self.Ab, self.ind_A, self.CY, self.CC = init_shapes_and_sufficient_stats(
            Yr[:, :self.initbatch].reshape(
                self.dims2 + (-1,), order='F'), self.A2,
            self.C_on[:self.N, :self.initbatch], self.b2, self.noisyC[:self.gnb, :self.initbatch])

        self.CY, self.CC = self.CY * 1. / self.initbatch, 1 * self.CC / self.initbatch

        self.A2 = scipy.sparse.csc_matrix(
            self.A2.astype(np.float32), dtype=np.float32)
        self.C2 = self.C2.astype(np.float32)
        self.f2 = self.f2.astype(np.float32)
        self.b2 = self.b2.astype(np.float32)
        self.Ab = scipy.sparse.csc_matrix(
            self.Ab.astype(np.float32), dtype=np.float32)
        self.noisyC = self.noisyC.astype(np.float32)
        self.CY = self.CY.astype(np.float32)
        self.CC = self.CC.astype(np.float32)
        print('Expecting ' + str(self.expected_comps) + ' components')
        self.CY.resize([self.expected_comps + self.gnb, self.CY.shape[-1]])
        if use_dense:
            self.Ab_dense = np.zeros((self.CY.shape[-1], self.expected_comps + self.gnb),
                                     dtype=np.float32)
            self.Ab_dense[:, :self.Ab.shape[1]] = self.Ab.toarray()
        self.C_on = np.vstack(
            [self.noisyC[:self.gnb, :], self.C_on.astype(np.float32)])

        self.gSiz = np.add(np.multiply(np.ceil(self.gSig).astype(np.int), 2), 1)

        self.Yr_buf = RingBuffer(Yr[:, self.initbatch - self.minibatch_shape:
                                    self.initbatch].T.copy(), self.minibatch_shape)
        self.Yres_buf = RingBuffer(self.Yr_buf - self.Ab.dot(
            self.C_on[:self.M, self.initbatch - self.minibatch_shape:self.initbatch]).T, self.minibatch_shape)
        self.sn = np.array(np.std(self.Yres_buf,axis=0))
        self.vr = np.array(np.var(self.Yres_buf,axis=0))
        self.mn = self.Yres_buf.mean(0)
        self.Yres_buf = self.Yres_buf
        self.mean_buff = self.Yres_buf.mean(0)
        self.ind_new = []
        self.rho_buf = imblur(np.maximum(self.Yres_buf.T,0).reshape(
            self.dims2 + (-1,), order='F'), sig=self.gSig, siz=self.gSiz, nDimBlur=len(self.dims2))**2
        self.rho_buf = np.reshape(
            self.rho_buf, (np.prod(self.dims2), -1)).T
        self.rho_buf = RingBuffer(self.rho_buf, self.minibatch_shape)
        self.AtA = (self.Ab.T.dot(self.Ab)).toarray()
        self.AtY_buf = self.Ab.T.dot(self.Yr_buf.T)
        self.sv = np.sum(self.rho_buf.get_last_frames(
            min(self.initbatch, self.minibatch_shape) - 1), 0)
        self.groups = list(map(list, update_order(self.Ab)[0]))
        # self.update_counter = np.zeros(self.N)
        self.update_counter = .5**(-np.linspace(0, 1,
                                                self.N, dtype=np.float32))
        self.time_neuron_added = []
        for nneeuu in range(self.N):
            self.time_neuron_added.append((nneeuu, self.initbatch))
        self.time_spend = 0
        # setup per patch classifier

        if path_to_model is None or sniper_mode is False:
            loaded_model = None
            sniper_mode = False
        else:
            import keras
            from keras.models import model_from_json
            path = path_to_model.split(".")[:-1]
            json_path = ".".join(path + ["json"])
            model_path = ".".join(path + ["h5"])

            json_file = open(json_path, 'r')
            loaded_model_json = json_file.read()
            json_file.close()
            loaded_model = model_from_json(loaded_model_json)
            loaded_model.load_weights(model_path)
            opt = keras.optimizers.rmsprop(lr=0.0001, decay=1e-6)
            loaded_model.compile(loss=keras.losses.categorical_crossentropy,
                          optimizer=opt, metrics=['accuracy'])

        self.loaded_model = loaded_model
        self.sniper_mode = sniper_mode
        self.test_both = test_both
        self.use_peak_max = use_peak_max
        return self

    @profile
    def fit_next(self, t, frame_in, num_iters_hals=3):
        """
        This method fits the next frame using the online cnmf algorithm and
        updates the object.

        Parameters
        ----------
        t : int
            time measured in number of frames

        frame_in : array
            flattened array of shape (x*y[*z],) containing the t-th image.

        num_iters_hals: int, optional
            maximal number of iterations for HALS (NNLS via blockCD)


        """

        t_start = time()

        # locally scoped variables for brevity of code and faster look up
        nb_ = self.gnb
        Ab_ = self.Ab
        mbs = self.minibatch_shape
        frame = frame_in.astype(np.float32)
#        print(np.max(1/scipy.sparse.linalg.norm(self.Ab,axis = 0)))
        self.Yr_buf.append(frame)
        if len(self.ind_new) > 0:
            self.mean_buff = self.Yres_buf.mean(0)

        if (not self.simultaneously) or self.p == 0:
            # get noisy fluor value via NNLS (project data on shapes & demix)
            C_in = self.noisyC[:self.M, t - 1].copy()
            self.C_on[:self.M, t], self.noisyC[:self.M, t] = HALS4activity(
                frame, self.Ab, C_in, self.AtA, iters=num_iters_hals, groups=self.groups)
            if self.p:
                # denoise & deconvolve
                for i, o in enumerate(self.OASISinstances):
                    o.fit_next(self.noisyC[nb_ + i, t])
                    self.C_on[nb_ + i, t - o.get_l_of_last_pool() +
                              1: t + 1] = o.get_c_of_last_pool()

        else:
            # update buffer, initialize C with previous value
            self.C_on[:, t] = self.C_on[:, t - 1]
            self.noisyC[:, t] = self.C_on[:, t - 1]
            self.AtY_buf = np.concatenate((self.AtY_buf[:, 1:], self.Ab.T.dot(frame)[:, None]), 1) \
                if self.n_refit else self.Ab.T.dot(frame)[:, None]
            # demix, denoise & deconvolve
            (self.C_on[:self.M, t + 1 - mbs:t + 1], self.noisyC[:self.M, t + 1 - mbs:t + 1],
                self.OASISinstances) = demix_and_deconvolve(
                self.C_on[:self.M, t + 1 - mbs:t + 1],
                self.noisyC[:self.M, t + 1 - mbs:t + 1],
                self.AtY_buf, self.AtA, self.OASISinstances, iters=num_iters_hals,
                n_refit=self.n_refit)
            for i, o in enumerate(self.OASISinstances):
                self.C_on[nb_ + i, t - o.get_l_of_last_pool() + 1: t +
                          1] = o.get_c_of_last_pool()

        #self.mean_buff = self.Yres_buf.mean(0)
        res_frame = frame - self.Ab.dot(self.C_on[:self.M, t])
        mn_ = self.mn.copy()
        self.mn = (t-1)/t*self.mn + res_frame/t
        self.vr = (t-1)/t*self.vr + (res_frame - mn_)*(res_frame - self.mn)/t
        self.sn = np.sqrt(self.vr)

        if self.update_num_comps:

            self.mean_buff += (res_frame-self.Yres_buf[self.Yres_buf.cur])/self.minibatch_shape
#            cv2.imshow('untitled', 0.1*cv2.resize(res_frame.reshape(self.dims,order = 'F'),(512,512)))
#            cv2.waitKey(1)
#
            self.Yres_buf.append(res_frame)

            res_frame = np.reshape(res_frame, self.dims2, order='F')

            rho = imblur(np.maximum(res_frame,0), sig=self.gSig,
                         siz=self.gSiz, nDimBlur=len(self.dims2))**2

            rho = np.reshape(rho, np.prod(self.dims2))
            self.rho_buf.append(rho)

            self.Ab, Cf_temp, self.Yres_buf, self.rhos_buf, self.CC, self.CY, self.ind_A, self.sv, self.groups, self.ind_new, self.ind_new_all, self.sv, self.cnn_pos = update_num_components(
                t, self.sv, self.Ab, self.C_on[:self.M, (t - mbs + 1):(t + 1)],
                self.Yres_buf, self.Yr_buf, self.rho_buf, self.dims2,
                self.gSig, self.gSiz, self.ind_A, self.CY, self.CC, rval_thr=self.rval_thr,
                thresh_fitness_delta=self.thresh_fitness_delta,
                thresh_fitness_raw=self.thresh_fitness_raw, thresh_overlap=self.thresh_overlap,
                groups=self.groups, batch_update_suff_stat=self.batch_update_suff_stat, gnb=self.gnb,
                sn=self.sn, g=np.mean(
                    self.g2) if self.p == 1 else np.mean(self.g2, 0),
                s_min=self.s_min,
                Ab_dense=self.Ab_dense[:, :self.M] if self.use_dense else None,
                oases=self.OASISinstances if self.p else None, N_samples_exceptionality=self.N_samples_exceptionality,
                max_num_added=self.max_num_added, min_num_trial=self.min_num_trial,
                loaded_model = self.loaded_model, thresh_CNN_noisy = self.thresh_CNN_noisy,
                sniper_mode=self.sniper_mode, use_peak_max=self.use_peak_max,
                test_both=self.test_both)

            num_added = len(self.ind_A) - self.N

            if num_added > 0:
                self.N += num_added
                self.M += num_added
                if self.N + self.max_num_added > self.expected_comps:
                    self.expected_comps += 200
                    self.CY.resize(
                        [self.expected_comps + nb_, self.CY.shape[-1]])
                    # refcheck can trigger "ValueError: cannot resize an array references or is referenced
                    #                       by another array in this way.  Use the resize function"
                    # np.resize didn't work, but refcheck=False seems fine
                    self.C_on.resize(
                        [self.expected_comps + nb_, self.C_on.shape[-1]], refcheck=False)
                    self.noisyC.resize(
                        [self.expected_comps + nb_, self.C_on.shape[-1]])
                    if self.use_dense:  # resize won't work due to contingency issue
                        # self.Ab_dense.resize([self.CY.shape[-1], self.expected_comps+nb_])
                        self.Ab_dense = np.zeros((self.CY.shape[-1], self.expected_comps + nb_),
                                                 dtype=np.float32)
                        self.Ab_dense[:, :Ab_.shape[1]] = Ab_.toarray()
                    print('Increasing number of expected components to:' +
                          str(self.expected_comps))
                self.update_counter.resize(self.N)
                self.AtA = (Ab_.T.dot(Ab_)).toarray()

                self.noisyC[self.M - num_added:self.M, t - mbs +
                            1:t + 1] = Cf_temp[self.M - num_added:self.M]

                for _ct in range(self.M - num_added, self.M):
                    self.time_neuron_added.append((_ct - nb_, t))
                    if self.p:
                        # N.B. OASISinstances are already updated within update_num_components
                        self.C_on[_ct, t - mbs + 1: t +
                                  1] = self.OASISinstances[_ct - nb_].get_c(mbs)
                    else:
                        self.C_on[_ct, t - mbs + 1: t + 1] = np.maximum(0,
                                                                        self.noisyC[_ct, t - mbs + 1: t + 1])
                    if self.simultaneously and self.n_refit:
                        self.AtY_buf = np.concatenate((
                            self.AtY_buf, [Ab_.data[Ab_.indptr[_ct]:Ab_.indptr[_ct + 1]].dot(
                                self.Yr_buf.T[Ab_.indices[Ab_.indptr[_ct]:Ab_.indptr[_ct + 1]]])]))
                    # much faster than Ab_[:, self.N + nb_ - num_added:].toarray()
                    if self.use_dense:
                        self.Ab_dense[Ab_.indices[Ab_.indptr[_ct]:Ab_.indptr[_ct + 1]],
                                      _ct] = Ab_.data[Ab_.indptr[_ct]:Ab_.indptr[_ct + 1]]

                # set the update counter to 0 for components that are overlaping the newly added
                if self.use_dense:
                    idx_overlap = np.concatenate([
                        self.Ab_dense[self.ind_A[_ct], nb_:self.M - num_added].T.dot(
                            self.Ab_dense[self.ind_A[_ct], _ct + nb_]).nonzero()[0]
                        for _ct in range(self.N - num_added, self.N)])
                else:
                    idx_overlap = Ab_.T.dot(
                        Ab_[:, -num_added:])[nb_:-num_added].nonzero()[0]
                self.update_counter[idx_overlap] = 0

        if (t - self.initbatch) % mbs == mbs - 1 and\
                self.batch_update_suff_stat:
            # faster update using minibatch of frames

            ccf = self.C_on[:self.M, t - mbs + 1:t + 1]
            y = self.Yr_buf  # .get_last_frames(mbs)[:]

            # much faster: exploit that we only access CY[m, ind_pixels], hence update only these
            n0 = mbs
            t0 = 0 * self.initbatch
            w1 = (t - n0 + t0) * 1. / (t + t0)  # (1 - 1./t)#mbs*1. / t
            w2 = 1. / (t + t0)  # 1.*mbs /t
            for m in range(self.N):
                self.CY[m + nb_, self.ind_A[m]] *= w1
                self.CY[m + nb_, self.ind_A[m]] += w2 * \
                    ccf[m + nb_].dot(y[:, self.ind_A[m]])

            self.CY[:nb_] = self.CY[:nb_] * w1 + \
                w2 * ccf[:nb_].dot(y)   # background
            self.CC = self.CC * w1 + w2 * ccf.dot(ccf.T)

        if not self.batch_update_suff_stat:

            ccf = self.C_on[:self.M, t - self.minibatch_suff_stat:t -
                            self.minibatch_suff_stat + 1]
            y = self.Yr_buf.get_last_frames(self.minibatch_suff_stat + 1)[:1]
            # much faster: exploit that we only access CY[m, ind_pixels], hence update only these
            for m in range(self.N):
                self.CY[m + nb_, self.ind_A[m]] *= (1 - 1. / t)
                self.CY[m + nb_, self.ind_A[m]] += ccf[m +
                                                       nb_].dot(y[:, self.ind_A[m]]) / t
            self.CY[:nb_] = self.CY[:nb_] * (1 - 1. / t) + ccf[:nb_].dot(y / t)
            self.CC = self.CC * (1 - 1. / t) + ccf.dot(ccf.T / t)

        # update shapes
        if True:  # False:  # bulk shape update
            if (t - self.initbatch) % mbs == mbs - 1:
                print('Updating Shapes')

                if self.N > self.max_comp_update_shape:
                    indicator_components = np.where(self.update_counter <=
                                                    self.num_times_comp_updated)[0]
                    # np.random.choice(self.N,10,False)
                    self.update_counter[indicator_components] += 1
                else:
                    indicator_components = None

                if self.use_dense:
                    # update dense Ab and sparse Ab simultaneously;
                    # this is faster than calling update_shapes with sparse Ab only
                    Ab_, self.ind_A, self.Ab_dense[:, :self.M] = update_shapes(
                        self.CY, self.CC, self.Ab, self.ind_A,
                        indicator_components=indicator_components,
                        Ab_dense=self.Ab_dense[:, :self.M],
                        sn=self.sn, q=self.q)
                else:
                    Ab_, self.ind_A, _ = update_shapes(self.CY, self.CC, Ab_, self.ind_A,
                                                       indicator_components=indicator_components,
                                                       sn=self.sn, q=self.q)

                self.AtA = (Ab_.T.dot(Ab_)).toarray()

                ind_zero = list(np.where(self.AtA.diagonal() < 1e-10)[0])
                if len(ind_zero) > 0:
                    ind_zero.sort()
                    ind_zero = ind_zero[::-1]
                    ind_keep = list(set(range(Ab_.shape[-1])) - set(ind_zero))
                    ind_keep.sort()

                    if self.use_dense:
                        self.Ab_dense = np.delete(
                            self.Ab_dense, ind_zero, axis=1)
                    self.AtA = np.delete(self.AtA, ind_zero, axis=0)
                    self.AtA = np.delete(self.AtA, ind_zero, axis=1)
                    self.CY = np.delete(self.CY, ind_zero, axis=0)
                    self.CC = np.delete(self.CC, ind_zero, axis=0)
                    self.CC = np.delete(self.CC, ind_zero, axis=1)
                    self.M -= len(ind_zero)
                    self.N -= len(ind_zero)
                    self.noisyC = np.delete(self.noisyC, ind_zero, axis=0)
                    for ii in ind_zero:
                        del self.OASISinstances[ii - self.gnb]
                        #del self.ind_A[ii-self.gnb]

                    self.C_on = np.delete(self.C_on, ind_zero, axis=0)
                    self.AtY_buf = np.delete(self.AtY_buf, ind_zero, axis=0)
                    print(1)
                    #import pdb
                    # pdb.set_trace()
                    #Ab_ = Ab_[:,ind_keep]
                    Ab_ = scipy.sparse.csc_matrix(Ab_[:, ind_keep])
                    #Ab_ = scipy.sparse.csc_matrix(self.Ab_dense[:,:self.M])
                    self.Ab_dense_copy = self.Ab_dense
                    self.Ab_copy = Ab_
                    self.Ab = Ab_
                    self.ind_A = list(
                        [(self.Ab.indices[self.Ab.indptr[ii]:self.Ab.indptr[ii + 1]]) for ii in range(self.gnb, self.M)])
                    self.groups = list(map(list, update_order(Ab_)[0]))

                if self.n_refit:
                    self.AtY_buf = Ab_.T.dot(self.Yr_buf.T)

        else:  # distributed shape update
            self.update_counter *= .5**(1. / mbs)
            # if not num_added:
            if (not num_added) and (time() - t_start < self.time_spend / (t - self.initbatch + 1)):
                candidates = np.where(self.update_counter <= 1)[0]
                if len(candidates):
                    indicator_components = candidates[:self.N // mbs + 1]
                    self.update_counter[indicator_components] += 1

                    if self.use_dense:
                        # update dense Ab and sparse Ab simultaneously;
                        # this is faster than calling update_shapes with sparse Ab only
                        Ab_, self.ind_A, self.Ab_dense[:, :self.M] = update_shapes(
                            self.CY, self.CC, self.Ab, self.ind_A,
                            indicator_components, self.Ab_dense[:, :self.M],
                            update_bkgrd=(t % mbs == 0))
                    else:
                        Ab_, self.ind_A, _ = update_shapes(
                            self.CY, self.CC, Ab_, self.ind_A,
                            indicator_components=indicator_components,
                            update_bkgrd=(t % mbs == 0))

                    self.AtA = (Ab_.T.dot(Ab_)).toarray()

                self.Ab = Ab_
            self.time_spend += time() - t_start

    def remove_components(self, ind_rm):
        """remove a specified list of components from the OnACID CNMF object.

        Parameters:
        -----------
        ind_rm :    list
                    indeces of components to be removed
        """

        self.Ab, self.Ab_dense, self.CC, self.CY, self.M,\
        self.N, self.noisyC, self.OASISinstances, self.C_on,\
        self.expected_comps, self.ind_A,\
        self.groups, self.AtA = remove_components_online(
                ind_rm, self.gnb, self.Ab, self.use_dense, self.Ab_dense,
                self.AtA, self.CY, self.CC, self.M, self.N, self.noisyC,
                self.OASISinstances, self.C_on, self.expected_comps)

    def compute_residuals(self, Yr):
        """compute residual for each component (variable YrA)

         Parameters:
         -----------
         Yr :    np.ndarray
                 movie in format pixels (d) x frames (T)

        """

        if 'csc_matrix' not in str(type(self.A)):
            self.A = scipy.sparse.csc_matrix(self.A)
        if 'array' not in str(type(self.b)):
            self.b = self.b.toarray()
        if 'array' not in str(type(self.C)):
            self.C = self.C.toarray()
        if 'array' not in str(type(self.f)):
            self.f = self.f.toarray()

        Ab = scipy.sparse.hstack((self.A, self.b)).tocsc()
        nA2 = np.ravel(Ab.power(2).sum(axis=0))
        nA2_inv_mat = scipy.sparse.spdiags(
            1. / nA2, 0, nA2.shape[0], nA2.shape[0])
        Cf = np.vstack((self.C, self.f))
        YA = mmapping.parallel_dot_product(Yr, Ab, dview=self.dview, block_size=2000,
                                           transpose=True, num_blocks_per_run=5) * nA2_inv_mat

        AA = Ab.T.dot(Ab) * nA2_inv_mat
        self.YrA = (YA - (AA.T.dot(Cf)).T)[:, :self.A.shape[-1]].T

        return self

    def normalize_components(self):
        """ normalize components such that spatial components have norm 1
        """
        if 'csc_matrix' not in str(type(self.A)):
            self.A = scipy.sparse.csc_matrix(self.A)
        if 'array' not in str(type(self.b)):
            self.b = self.b.toarray()
        if 'array' not in str(type(self.C)):
            self.C = self.C.toarray()
        if 'array' not in str(type(self.f)):
            self.f = self.f.toarray()

        nA = np.sqrt(np.ravel(self.A.power(2).sum(axis=0)))
        nA_mat = scipy.sparse.spdiags(nA, 0, nA.shape[0], nA.shape[0])
        nA_inv_mat = scipy.sparse.spdiags(1. / nA, 0, nA.shape[0], nA.shape[0])
        self.A = self.A * nA_inv_mat
        self.C = nA_mat * self.C
        if self.YrA is not None:
            self.YrA = nA_mat * self.YrA
        if self.bl is not None:
            self.bl = nA * self.bl
        if self.c1 is not None:
            self.c1 = nA * self.c1
        if self.neurons_sn is not None:
            self.neurons_sn *= nA * self.neurons_sn

        nB = np.sqrt(np.ravel((self.b**2).sum(axis=0)))
        nB_mat = scipy.sparse.spdiags(nB, 0, nB.shape[0], nB.shape[0])
        nB_inv_mat = scipy.sparse.spdiags(1. / nB, 0, nB.shape[0], nB.shape[0])
        self.b = self.b * nB_inv_mat
        self.f = nB_mat * self.f

    def plot_contours(self, img=None, idx=None, crd=None, thr_method='max',
                      thr='0.2'):
        """view contour plots for each spatial footprint. 
        Parameters:
        -----------
        img :   np.ndarray
                background image for contour plotting. Default is the mean
                image of all spatial components (d1 x d2)
        idx :   list
                list of accepted components

        crd :   list
                list of coordinates (if empty they are computed)

        thr_method : str
                     thresholding method for computing contours ('max', 'nrg')

        thr : float
                threshold value
        """
        if 'csc_matrix' not in str(type(self.A)):
            self.A = scipy.sparse.csc_matrix(self.A)
        if img is None:
            img = np.reshape(np.array(self.A.mean(1)), self.dims, order='F')
        if not hasattr(self, 'coordinates'):
            self.coordinates = caiman.utils.visualization.get_contours(self.A, self.dims, thr=thr, thr_method=thr_method)
        pl.figure()
        if idx is None:
            caiman.utils.visualization.plot_contours(self.A, img, coordinates=self.coordinates)
        else:
            if not isinstance(idx, list):
                idx = idx.tolist()
            coor_g = [self.coordinates[cr] for cr in idx]
            bad = list(set(range(self.A.shape[1])) - set(idx))
            coor_b = [self.coordinates[cr] for cr in bad]
            pl.subplot(1, 2, 1)
            caiman.utils.visualization.plot_contours(self.A[:, idx], img,
                                                     coordinates=coor_g)
            pl.title('Accepted Components')
            bad = list(set(range(self.A.shape[1])) - set(idx))
            pl.subplot(1, 2, 2)
            caiman.utils.visualization.plot_contours(self.A[:, bad], img,
                                                     coordinates=coor_b)
            pl.title('Rejected Components')
        return self

    def view_components(self, Yr, dims, img=None, idx=None):
        """view spatial and temporal components interactively

        Parameters:
        -----------
        Yr :    np.ndarray
                movie in format pixels (d) x frames (T)

        dims :  tuple
                dimensions of the FOV

<<<<<<< HEAD
        img :   np.ndarray
                background image for contour plotting. Default is the mean
                image of all spatial components (d1 x d2)

        idx :   list
                list of components to be plotted
=======
         img :   np.ndarray
                 background image for contour plotting. Default is the mean
                 image of all spatial components (d1 x d2)
>>>>>>> d62dabb3

        """
        if 'csc_matrix' not in str(type(self.A)):
            self.A = scipy.sparse.csc_matrix(self.A)
        if 'array' not in str(type(self.b)):
            self.b = self.b.toarray()

        pl.ion()
        nr, T = self.C.shape

        if self.YrA is None:
            self.compute_residuals(Yr)

        if img is None:
            img = np.reshape(np.array(self.A.mean(axis=1)), dims, order='F')

        if idx is None:
            caiman.utils.visualization.view_patches_bar(Yr, self.A, self.C,
                    self.b, self.f, dims[0], dims[1], YrA=self.YrA, img=img)
        else:
            caiman.utils.visualization.view_patches_bar(Yr, self.A.tocsc()[:,idx], self.C[idx], self.b, self.f, dims[
                                                    0], dims[1], YrA=self.YrA[idx], img=img)

    def detrend_df_f(self, quantileMin=8, frames_window=500,
                     flag_auto=True, use_fast=False, use_residuals=True):
        """Computes DF/F normalized fluorescence for the extracted traces. See
        caiman.source.extraction.utilities.detrend_df_f for details

        Parameters:
        -----------
        quantile_min: float
            quantile used to estimate the baseline (values in [0,100])

        frames_window: int
            number of frames for computing running quantile

        flag_auto: bool
            flag for determining quantile automatically (different for each
            trace)

        use_fast: bool
            flag for using approximate fast percentile filtering

        use_residuals: bool
            flag for using non-deconvolved traces in DF/F calculation

        Returns:
        --------
        self: CNMF object
            self.F_dff contains the DF/F normalized traces
        """

        if self.C is None:
            logging.warning("There are no components for DF/F extraction!")
            return self

        if use_residuals:
            R = self.YrA
        else:
            R = None

        self.F_dff = detrend_df_f(self.A, self.b, self.C, self.f, R,
                                  quantileMin=quantileMin,
                                  frames_window=frames_window,
                                  flag_auto=flag_auto, use_fast=use_fast)
        return self

    def deconvolve(self, p=None, method=None, bas_nonneg=None,
                   noise_method=None, optimize_g=0, s_min=None, **kwargs):
        """Performs deconvolution on already extracted traces using
        constrained foopsi.
        """

        p = self.p if p is None else p
        method = self.method_deconvolution if method is None else method
        bas_nonneg = (self.options['temporal_params']['bas_nonneg']
                      if bas_nonneg is None else bas_nonneg)
        noise_method = (self.options['temporal_params']['noise_method']
                        if noise_method is None else noise_method)
        s_min = self.s_min if s_min is None else s_min

        F = self.C + self.YrA
        args = dict()
        args['p'] = p
        args['method'] = method
        args['bas_nonneg'] = bas_nonneg
        args['noise_method'] = noise_method
        args['s_min'] = s_min
        args['optimize_g'] = optimize_g
        args['noise_range'] = self.options['temporal_params']['noise_range']
        args['fudge_factor'] = self.options['temporal_params']['fudge_factor']

        args_in = [(F[jj], None, jj, None, None, None, None,
                    args) for jj in range(F.shape[0])]

        if 'multiprocessing' in str(type(self.dview)):
            results = self.dview.map_async(
                constrained_foopsi_parallel, args_in).get(4294967)
        elif self.dview is not None:
            results = self.dview.map_sync(constrained_foopsi_parallel, args_in)
        else:
            results = list(map(constrained_foopsi_parallel, args_in))

        if sys.version_info >= (3, 0):
            results = list(zip(*results))
        else:  # python 2
            results = zip(*results)

        order = list(results[7])
        self.C = np.stack([results[0][i] for i in order])
        self.S = np.stack([results[1][i] for i in order])
        self.bl = [results[3][i] for i in order]
        self.c1 = [results[4][i] for i in order]
        self.g = [results[5][i] for i in order]
        self.neuron_sn = [results[6][i] for i in order]
        self.lam = [results[8][i] for i in order]
        self.YrA = F - self.C
        return self

    def evaluate_components(self, imgs, fr=None, decay_time=None, min_SNR=None,
                            rval_thr=None, use_cnn=None, min_cnn_thr=None):
        """Computes the quality metrics for each component and stores the
        indeces of the components that pass user specified thresholds. The
        various thresholds and parameters can be passed as inputs. If left
        empty then they are read from self.options['quality']
        Parameters:
        -----------
        imgs: np.array (possibly memory mapped, t,x,y[,z])
            Imaging data

        fr: float
            Imaging rate

        decay_time: float
            length of decay of typical transient (in seconds)

        min_SNR: float
            trace SNR threshold

        rval_thr: float
            space correlation threshold

        use_cnn: bool
            flag for using the CNN classifier

        min_cnn_thr: float
            CNN classifier threshold

        Returns:
        --------
        self: CNMF object
            self.idx_components: np.array
                indeces of accepted components
            self.idx_components_bad: np.array
                indeces of rejected components
            self.SNR_comp: np.array
                SNR values for each temporal trace
            self.r_values: np.array
                space correlation values for each component
            self.cnn_preds: np.array
                CNN classifier values for each component
        """
        dims = imgs.shape[1:]
        fr = self.options['quality']['fr'] if fr is None else fr
        decay_time = (self.options['quality']['decay_time']
                      if decay_time is None else decay_time)
        min_SNR = (self.options['quality']['min_SNR']
                   if min_SNR is None else min_SNR)
        rval_thr = (self.options['quality']['rval_thr']
                    if rval_thr is None else rval_thr)
        use_cnn = (self.options['quality']['use_cnn']
                   if use_cnn is None else use_cnn)
        min_cnn_thr = (self.options['quality']['min_cnn_thr']
                       if min_cnn_thr is None else min_cnn_thr)

        idx_components, idx_components_bad, SNR_comp, r_values, cnn_preds = \
        estimate_components_quality_auto(imgs, self.A, self.C, self.b, self.f,
                                         self.YrA, fr, decay_time, self.gSig,
                                         dims, dview=self.dview,
                                         min_SNR=min_SNR,
                                         r_values_min=rval_thr,
                                         use_cnn=use_cnn,
                                         thresh_cnn_min=min_cnn_thr)
        self.idx_components = idx_components
        self.idx_components_bad = idx_components_bad
        self.SNR_comp = SNR_comp
        self.r_values = r_values
        self.cnn_preds = cnn_preds

        return self

    def filter_components(self, imgs, fr=None, decay_time=None, min_SNR=None,
                          SNR_lowest=None, rval_thr=None, rval_lowest=None,
                          use_cnn=None, min_cnn_thr=None,
                          cnn_lowest=None, gSig_range=None):
        """Filters components based on given thresholds without re-computing
        the quality metrics. If the quality metrics are not present then it
        calls self.evaluate components.
        Parameters:
        -----------
        imgs: np.array (possibly memory mapped, t,x,y[,z])
            Imaging data

        fr: float
            Imaging rate

        decay_time: float
            length of decay of typical transient (in seconds)

        min_SNR: float
            trace SNR threshold

        SNR_lowest: float
            minimum required trace SNR

        rval_thr: float
            space correlation threshold

        rval_lowest: float
            minimum required space correlation

        use_cnn: bool
            flag for using the CNN classifier

        min_cnn_thr: float
            CNN classifier threshold

        cnn_lowest: float
            minimum required CNN threshold

        gSig_range: list
            gSig scale values for CNN classifier

        Returns:
        --------
        self: CNMF object
            self.idx_components: np.array
                indeces of accepted components
            self.idx_components_bad: np.array
                indeces of rejected components
            self.SNR_comp: np.array
                SNR values for each temporal trace
            self.r_values: np.array
                space correlation values for each component
            self.cnn_preds: np.array
                CNN classifier values for each component
        """
        dims = imgs.shape[1:]
        fr = self.options['quality']['fr'] if fr is None else fr
        decay_time = (self.options['quality']['decay_time']
                      if decay_time is None else decay_time)
        min_SNR = (self.options['quality']['min_SNR']
                   if min_SNR is None else min_SNR)
        SNR_lowest = (self.options['quality']['SNR_lowest']
                      if SNR_lowest is None else SNR_lowest)
        rval_thr = (self.options['quality']['rval_thr']
                    if rval_thr is None else rval_thr)
        rval_lowest = (self.options['quality']['rval_lowest']
                       if rval_lowest is None else rval_lowest)
        use_cnn = (self.options['quality']['use_cnn']
                   if use_cnn is None else use_cnn)
        min_cnn_thr = (self.options['quality']['min_cnn_thr']
                       if min_cnn_thr is None else min_cnn_thr)
        cnn_lowest = (self.options['quality']['cnn_lowest']
                      if cnn_lowest is None else cnn_lowest)
        gSig_range = (self.options['quality']['gSig_range']
                      if gSig_range is None else gSig_range)

        if not hasattr(self, 'idx_components'):
            self.evaluate_components(imgs, fr=fr, decay_time=decay_time,
                                     min_SNR=min_SNR, rval_thr=rval_thr,
                                     use_cnn=use_cnn,
                                     min_cnn_thr=min_cnn_thr)

        self.idx_components, self.idx_components_bad, self.cnn_preds = \
        select_components_from_metrics(self.A, dims, self.gSig, self.r_values,
                                       self.SNR_comp, r_values_min=rval_thr,
                                       r_values_lowest=rval_lowest,
                                       min_SNR=min_SNR,
                                       min_SNR_reject=SNR_lowest,
                                       thresh_cnn_min=min_cnn_thr,
                                       thresh_cnn_lowest=cnn_lowest,
                                       use_cnn=use_cnn, gSig_range=gSig_range,
                                       predictions=self.cnn_preds)

        return self

    def play_movie(self, imgs, q_max=99.75, q_min=2, gain_res=1,
                   magnification=1, include_bck=True,
<<<<<<< HEAD
                   frame_range=slice(None, None, None)):
=======
                   frame_range=slice(None), save_movie = False, file_name = None):
>>>>>>> d62dabb3
        """Displays a movie with three panels (original data (left panel),
        reconstructed data (middle panel), residual (right panel))
        Parameters:
        -----------
        imgs: np.array (possibly memory mapped, t,x,y[,z])
            Imaging data

        q_max: float (values in [0, 100])
            percentile for maximum plotting value

        q_min: float (values in [0, 100])
            percentile for minimum plotting value

        gain_res: float
            amplification factor for residual movie

        magnification: float
            magnification factor for whole movie

        include_bck: bool
            flag for including background in original and reconstructed movie

        frame_rage: range or slice or list
            display only a subset of frames


        Returns:
        --------
        self (to stop the movie press 'q')
        """
        dims = imgs.shape[1:]
        if 'movie' not in str(type(imgs)):
            imgs = caiman.movie(imgs)
        Y_rec = self.A.dot(self.C[:, frame_range])
        Y_rec = Y_rec.reshape(dims + (-1,), order='F')
        Y_rec = Y_rec.transpose([2, 0, 1])
        if self.gnb == -1 or self.gnb > 0:
            B = self.b.dot(self.f[:, frame_range])
            if 'matrix' in str(type(B)):
                B = B.toarray()
            B = B.reshape(dims + (-1,), order='F').transpose([2, 0, 1])
        elif self.gnb == -2:
            B = self.W.dot(imgs[frame_range] - self.A.dot(self.C[:, frame_range]))
            B = B.reshape(dims + (-1,), order='F').transpose([2, 0, 1])
        else:
            B = np.zeros_like(Y_rec)
        if self.border_pix > 0:
            imgs = imgs[:, self.border_pix:-self.border_pix, self.border_pix:-self.border_pix]
            B = B[:, self.border_pix:-self.border_pix, self.border_pix:-self.border_pix]
            Y_rec = Y_rec[:, self.border_pix:-self.border_pix, self.border_pix:-self.border_pix]

        Y_res = imgs[frame_range] - Y_rec - B

        if save_movie:
            caiman.concatenate((imgs[frame_range] - (not include_bck)*B, Y_rec + include_bck*B, Y_res*gain_res), axis=2).save(file_name)
        else:
            caiman.concatenate((imgs[frame_range] - (not include_bck)*B, Y_rec + include_bck*B, Y_res*gain_res), axis=2).play(q_min=q_min, q_max=q_max, magnification=magnification)

        return self

    def HALS4traces(self, Yr, groups=None, use_groups=False, order=None,
                    update_bck=True, bck_non_neg=True, **kwargs):
        """Solves C, f = argmin_C ||Yr-AC-bf|| using block-coordinate decent.
        Can use groups to update non-overlapping components in parallel or a
        specified order.

        Parameters
        ----------
        Yr : np.array (possibly memory mapped, (x,y,[,z]) x t)
            Imaging data reshaped in matrix format

        groups : list of sets
            grouped components to be updated simultaneously

        use_groups : bool
            flag for using groups

        order : list
            Update components in that order (used if nonempty and groups=None)

        update_bck : bool
            Flag for updating temporal background components

        bck_non_neg : bool
            Require temporal background to be non-negative

        Output:
        -------
        self (updated values for self.C, self.f, self.YrA)
        """
        if update_bck:
            Ab = scipy.sparse.hstack([self.b, self.A]).tocsc()
            try:
                Cf = np.vstack([self.f, self.C + self.YrA])
            except():
                Cf = np.vstack([self.f, self.C])
        else:
            Ab = self.A
            try:
                Cf = self.C + self.YrA
            except():
                Cf = self.C
            Yr = Yr - self.b.dot(self.f)
        if (groups is None) and use_groups:
            groups = list(map(list, update_order(Ab)[0]))
        self.groups = groups
        C, noisyC = HALS4activity(Yr, Ab, Cf, groups=self.groups, order=order,
                                  **kwargs)
        if update_bck:
            if bck_non_neg:
                self.f = C[:self.gnb]
            else:
                self.f = noisyC[:self.gnb]
            self.C = C[self.gnb:]
            self.YrA = noisyC[self.gnb:] - self.C
        else:
            self.C = C
            self.YrA = noisyC - self.C
        return self

    def HALS4footprints(self, Yr, update_bck=True, num_iter=2):
        """Uses hierarchical alternating least squares to update shapes and
        background
        Parameters:
        -----------
        Yr: np.array (possibly memory mapped, (x,y,[,z]) x t)
            Imaging data reshaped in matrix format

        update_bck: bool
            flag for updating spatial background components

        num_iter: int
            number of iterations

        Returns:
        --------
        self (updated values for self.A and self.b)
        """
        if update_bck:
            Ab = np.hstack([self.b, self.A.toarray()])
            try:
                Cf = np.vstack([self.f, self.C + self.YrA])
            except():
                Cf = np.vstack([self.f, self.C])
        else:
            Ab = self.A.toarray()
            try:
                Cf = self.C + self.YrA
            except():
                Cf = self.C
            Yr = Yr - self.b.dot(self.f)
        Ab = HALS4shapes(Yr, Ab, Cf, iters=num_iter)
        if update_bck:
            self.A = scipy.sparse.csc_matrix(Ab[:, self.gnb:])
            self.b = Ab[:, :self.gnb]
        else:
            self.A = scipy.sparse.csc_matrix(Ab)

        return self

    def update_options(self, subdict, kwargs):
        """modifies a specified subdictionary in self.options. If a specified
        parameter does not exist it gets created.
        Parameters:
        -----------
        subdict: string
            Name of subdictionary ('patch_params', 'preprocess_params',
                                   'init_params', 'spatial_params', 'merging',
                                   'temporal_params', 'quality', 'online')

        kwargs: dict
            Dictionary with parameters to be modified

        Returns:
        --------
        self (updated values for self.A and self.b)
        """
        if subdict in self.options:
            for key in kwargs:
                self.options[subdict][key] = kwargs[key]
                if key not in self.options[subdict]:
                    logging.warning("The key %s you provided does not exist! Adding it anyway..", key)
        else:
            logging.warning("The subdictionary you provided does not exist!")
        return self

    def fit_online(self, fls, init_batch=200, epochs=1, motion_correct=True,
                   thresh_fitness_raw=None, **kwargs):
        """Implements the caiman online algorithm on the list of files fls. The
        files are taken in alpha numerical order and are assumed to each have
        the same number of frames (except the last one that can be shorter).
        Caiman online is initialized using the seeded or bare initialization
        methods.
        Parameters:
        -----------
        fls: list
            list of files to be processed

        init_batch: int
            number of frames to be processed during initialization

        epochs: int
            number of passes over the data

        motion_correct: bool
            flag for performing motion correction

        thresh_fitness_raw: float
            threshold for trace SNR (leave to None for automatic computation)

        kwargs: dict
            additional parameters used to modify options['online']
            see options.['online'] for details

        Returns:
        --------
        self (results of caiman online)
        """
        lc = locals()
        pr = inspect.signature(self.fit_online)
        params = [k for k, v in pr.parameters.items() if '=' in str(v)]
        kw2 = {k: lc[k] for k in params}
        try:
            kwargs_new = {**kw2, **kwargs}
        except():  # python 2.7
            kwargs_new = kw2.copy()
            kwargs_new.update(kwargs)
        self.update_options('online', kwargs_new)
        for key in kwargs_new:
            if hasattr(self, key):
                setattr(self, key, kwargs_new[key])
        if thresh_fitness_raw is None:
            thresh_fitness_raw = scipy.special.log_ndtr(
                    -self.options['online']['min_SNR']) *\
                    self.options['online']['N_samples_exceptionality']
            self.thresh_fitness_raw = thresh_fitness_raw
            self.options['online']['thresh_fitness_raw'] = thresh_fitness_raw
        if isinstance(fls, str):
            fls = [fls]
        Y = caiman.load(fls[0], subindices=slice(0, init_batch,
                        None)).astype(np.float32)
        ds_factor = np.maximum(self.options['online']['ds_factor'], 1)
        if ds_factor > 1:
            Y.resize(1./ds_factor)
        mc_flag = self.options['online']['motion_correct']
        shifts = []  # store motion shifts here
        time_new_comp = []
        if mc_flag:
            max_shifts = self.options['online']['max_shifts']
            mc = Y.motion_correct(max_shifts, max_shifts)
            Y = mc[0].astype(np.float32)
            shifts.extend(mc[1])

        img_min = Y.min()
        Y -= img_min
        img_norm = np.std(Y, axis=0)
        img_norm += np.median(img_norm)  # normalize data to equalize the FOV
        Y = Y/img_norm[None, :, :]

        _, d1, d2 = Y.shape
        Yr = Y.to_2D().T        # convert data into 2D array

        if self.options['online']['init_method'] == 'bare':
            self.A, self.b, self.C, self.f, self.YrA = bare_initialization(
                    Y.transpose(1, 2, 0), gnb=self.gnb, k=self.k,
                    gSig=self.gSig, return_object=False)
            self.S = np.zeros_like(self.C)
            nr = self.C.shape[0]
            self.g = np.array([-np.poly([0.9] * max(self.p, 1))[1:]
                               for gg in np.ones(nr)])
            self.bl = np.zeros(nr)
            self.c1 = np.zeros(nr)
            self.neurons_sn = np.std(self.YrA, axis=-1)
            self.lam = np.zeros(nr)
        elif self.options['online']['init_method'] == 'cnmf':
            self.rf = None
            self.dview = None
            self.fit(np.array(Y))
        elif self.options['online']['init_method'] == 'seeded':
            self.A, self.b, self.C, self.f, self.YrA = seeded_initialization(
                    Y.transpose(1, 2, 0), self.Ain, gnb=self.gnb, k=self.k,
                    gSig=self.gSig, return_object=False)
            self.S = np.zeros_like(self.C)
            nr = self.C.shape[0]
            self.g = np.array([-np.poly([0.9] * max(self.p, 1))[1:]
                               for gg in np.ones(nr)])
            self.bl = np.zeros(nr)
            self.c1 = np.zeros(nr)
            self.neurons_sn = np.std(self.YrA, axis=-1)
            self.lam = np.zeros(nr)
        else:
            raise Exception('Unknown initialization method!')
        self.dims = Y.shape[1:]
        self.initbatch = init_batch
        epochs = self.options['online']['epochs']
        T1 = caiman.load(fls[0]).shape[0]*len(fls)*epochs
        self._prepare_object(Yr, T1, **self.options['online'])
        extra_files = len(fls) - 1
        init_files = 1
        t = init_batch
        self.Ab_epoch = []
        if extra_files == 0:     # check whether there are any additional files
            process_files = fls[:init_files]     # end processing at this file
            init_batc_iter = [init_batch]         # place where to start
        else:
            process_files = fls[:init_files + extra_files]   # additional files
            # where to start reading at each file
            init_batc_iter = [init_batch] + [0]*extra_files
        for iter in range(epochs):
            if iter > 0:
                # if not on first epoch process all files from scratch
                process_files = fls[:init_files + extra_files]
                init_batc_iter = [0] * (extra_files + init_files)

            for file_count, ffll in enumerate(process_files):
                print('Now processing file ' + ffll)
                Y_ = caiman.load(ffll, subindices=slice(
                                    init_batc_iter[file_count], None, None))

                old_comps = self.N     # number of existing components
                for frame_count, frame in enumerate(Y_):   # process each file
                    if np.isnan(np.sum(frame)):
                        raise Exception('Frame ' + str(frame_count) +
                                        ' contains NaN')
                    if t % 100 == 0:
                        print('Epoch: ' + str(iter + 1) + '. ' + str(t) +
                              ' frames have beeen processed in total. ' +
                              str(self.N - old_comps) +
                              ' new components were added. Total # of components is '
                              + str(self.Ab.shape[-1] - self.gnb))
                        old_comps = self.N

                    frame_ = frame.copy().astype(np.float32)
                    if ds_factor > 1:
                        frame_ = cv2.resize(frame_, img_norm.shape[::-1])
                    frame_ -= img_min     # make data non-negative

                    if mc_flag:    # motion correct
                        templ = self.Ab.dot(
                            self.C_on[:self.M, t-1]).reshape(self.dims, order='F')*img_norm
                        frame_cor, shift = motion_correct_iteration_fast(
                            frame_, templ, max_shifts, max_shifts)
                        shifts.append(shift)
                    else:
                        templ = None
                        frame_cor = frame_

                    frame_cor = frame_cor/img_norm    # normalize data-frame
                    self.fit_next(t, frame_cor.reshape(-1, order='F'))
                    t += 1
            self.Ab_epoch.append(self.Ab.copy())
        self.A, self.b = self.Ab[:, self.gnb:], self.Ab[:, :self.gnb].toarray()
        self.C, self.f = self.C_on[self.gnb:self.M, t - t //
                         epochs:t], self.C_on[:self.gnb, t - t // epochs:t]
        noisyC = self.noisyC[self.gnb:self.M, t - t // epochs:t]
        self.YrA = noisyC - self.C
        self.bl = [osi.b for osi in self.OASISinstances] if hasattr(
            self, 'OASISinstances') else [0] * self.C.shape[0]
        self.shifts = shifts
        
        return self<|MERGE_RESOLUTION|>--- conflicted
+++ resolved
@@ -1275,18 +1275,13 @@
         dims :  tuple
                 dimensions of the FOV
 
-<<<<<<< HEAD
         img :   np.ndarray
                 background image for contour plotting. Default is the mean
                 image of all spatial components (d1 x d2)
 
         idx :   list
                 list of components to be plotted
-=======
-         img :   np.ndarray
-                 background image for contour plotting. Default is the mean
-                 image of all spatial components (d1 x d2)
->>>>>>> d62dabb3
+
 
         """
         if 'csc_matrix' not in str(type(self.A)):
@@ -1576,11 +1571,8 @@
 
     def play_movie(self, imgs, q_max=99.75, q_min=2, gain_res=1,
                    magnification=1, include_bck=True,
-<<<<<<< HEAD
                    frame_range=slice(None, None, None)):
-=======
-                   frame_range=slice(None), save_movie = False, file_name = None):
->>>>>>> d62dabb3
+
         """Displays a movie with three panels (original data (left panel),
         reconstructed data (middle panel), residual (right panel))
         Parameters:
@@ -1634,10 +1626,8 @@
 
         Y_res = imgs[frame_range] - Y_rec - B
 
-        if save_movie:
-            caiman.concatenate((imgs[frame_range] - (not include_bck)*B, Y_rec + include_bck*B, Y_res*gain_res), axis=2).save(file_name)
-        else:
-            caiman.concatenate((imgs[frame_range] - (not include_bck)*B, Y_rec + include_bck*B, Y_res*gain_res), axis=2).play(q_min=q_min, q_max=q_max, magnification=magnification)
+        
+        caiman.concatenate((imgs[frame_range] - (not include_bck)*B, Y_rec + include_bck*B, Y_res*gain_res), axis=2).play(q_min=q_min, q_max=q_max, magnification=magnification)
 
         return self
 
