--- conflicted
+++ resolved
@@ -931,22 +931,21 @@
         """
         dims = imgs.shape[1:]
         opts = params.get_group('quality')
-<<<<<<< HEAD
         if comp is None:
             idx_components, idx_components_bad, SNR_comp, r_values, cnn_preds = \
-        estimate_components_quality_auto(imgs, self.A, self.C, self.b, self.f,
-                                         self.YrA,
-                                         params.get('data', 'fr'),
-                                         params.get('data', 'decay_time'),
-                                         params.get('init', 'gSig'),
-                                         dims, dview=dview,
-                                         min_SNR=opts['min_SNR'],
-                                         r_values_min=opts['rval_thr'],
-                                         use_cnn=opts['use_cnn'],
-                                         thresh_cnn_min=opts['min_cnn_thr'],
-                                         thresh_cnn_lowest=opts['cnn_lowest'],
-                                         r_values_lowest=opts['rval_lowest'],
-                                         min_SNR_reject=opts['SNR_lowest'])
+              estimate_components_quality_auto(imgs, self.A, self.C, self.b, self.f,
+                                               self.YrA,
+                                               params.get('data', 'fr'),
+                                               params.get('data', 'decay_time'),
+                                               params.get('init', 'gSig'),
+                                               dims, dview=dview,
+                                               min_SNR=opts['min_SNR'],
+                                               r_values_min=opts['rval_thr'],
+                                               use_cnn=opts['use_cnn'],
+                                               thresh_cnn_min=opts['min_cnn_thr'],
+                                               thresh_cnn_lowest=opts['cnn_lowest'],
+                                               r_values_lowest=opts['rval_lowest'],
+                                               min_SNR_reject=opts['SNR_lowest'])
             
             self.idx_components = idx_components.astype(int)
             self.idx_components_bad = idx_components_bad.astype(int)
@@ -976,29 +975,7 @@
                                          min_SNR_reject=opts['SNR_lowest'])
         
             return idx_components, idx_components_bad, SNR_comp, r_values, cnn_preds
-=======
-        idx_components, idx_components_bad, SNR_comp, r_values, cnn_preds = \
-            estimate_components_quality_auto(imgs, self.A, self.C, self.b, self.f, self.YrA,
-                                             params.get('data', 'fr'),
-                                             params.get('data', 'decay_time'),
-                                             params.get('init', 'gSig'),
-                                             dims, dview=dview,
-                                             min_SNR=opts['min_SNR'],
-                                             r_values_min=opts['rval_thr'],
-                                             use_cnn=opts['use_cnn'],
-                                             thresh_cnn_min=opts['min_cnn_thr'],
-                                             thresh_cnn_lowest=opts['cnn_lowest'],
-                                             r_values_lowest=opts['rval_lowest'],
-                                             min_SNR_reject=opts['SNR_lowest'])
-        self.idx_components = idx_components.astype(int)
-        self.idx_components_bad = idx_components_bad.astype(int)
-        self.SNR_comp = SNR_comp
-        self.r_values = r_values
-        self.cnn_preds = cnn_preds
->>>>>>> 3183b237
-
-            
-            
+
             
         
 
@@ -1226,13 +1203,8 @@
             bm, cm, computedA, computedC, gm, \
             sm, ss, yra = merge_iteration(Acsc, C_to_norm, Ctmp, fast_merge,
                                           None, g_idx, indx, params.temporal)
-<<<<<<< HEAD
-            
-            A_merged[:, i] = computedA[:,np.newaxis]
-=======
 
             A_merged[:, i] = computedA[:, np.newaxis]
->>>>>>> 3183b237
             C_merged[i, :] = computedC
             R_merged[i, :] = yra
             S_merged[i, :] = ss[:T]
